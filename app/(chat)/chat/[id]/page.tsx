--- conflicted
+++ resolved
@@ -34,22 +34,27 @@
     return notFound();
   }
 
+  let selectedModelId: string = DEFAULT_MODEL_NAME;
+
   const cookieStore = await cookies();
   const modelIdFromCookie = cookieStore.get('model-id')?.value;
-  const selectedModelId =
-    models.find((model) => model.id === modelIdFromCookie)?.id ||
-    DEFAULT_MODEL_NAME;
+  const selectedModel = models.find((model) => model.id === modelIdFromCookie);
+
+  if (selectedModel) {
+    const canUseModel =
+      !selectedModel.requiresAuth || (selectedModel.requiresAuth && session);
+
+    if (canUseModel) {
+      selectedModelId = selectedModel.id;
+    }
+  }
 
   return (
     <PreviewChat
       id={chat.id}
       initialMessages={chat.messages}
-<<<<<<< HEAD
-      selectedModelName={selectedModelName}
+      selectedModelId={selectedModelId}
       user={session?.user}
-=======
-      selectedModelId={selectedModelId}
->>>>>>> b3cb0ea7
     />
   );
 }