@tailwind base;
@tailwind components;
@tailwind utilities;

:root {
    --foreground-rgb: 0, 0, 0;
    --background-start-rgb: 214, 219, 220;
    --background-end-rgb: 255, 255, 255;
}

@media (prefers-color-scheme: dark) {
    :root {
        --foreground-rgb: 255, 255, 255;
        --background-start-rgb: 0, 0, 0;
        --background-end-rgb: 0, 0, 0;
    }
}

@layer utilities {
    .text-balance {
        text-wrap: balance;
    }
}

@layer base {
<<<<<<< HEAD
  :root {
    --background: 0 0% 100%;
    --foreground: 240 10% 3.9%;
    --card: 0 0% 100%;
    --card-foreground: 240 10% 3.9%;
    --popover: 0 0% 100%;
    --popover-foreground: 240 10% 3.9%;
    --primary: 217 100% 45%;
    --primary-foreground: 0 0% 98%;
    --secondary: 213 100% 96%;
    --secondary-foreground: 240 5.9% 10%;
    --muted: 240 4.8% 95.9%;
    --muted-foreground: 240 3.8% 46.1%;
    --accent: 240 4.8% 95.9%;
    --accent-foreground: 240 5.9% 10%;
    --destructive: 0 84.2% 60.2%;
    --destructive-foreground: 0 0% 98%;
    --border: 214 32% 91%;
    --input: 240 5.9% 90%;
    --ring: 240 10% 3.9%;
    --chart-1: 12 76% 61%;
    --chart-2: 173 58% 39%;
    --chart-3: 197 37% 24%;
    --chart-4: 43 74% 66%;
    --chart-5: 27 87% 67%;
    --radius: 0.5rem;
    --sidebar-background: 0 0% 98%;
    --sidebar-foreground: 240 5.3% 26.1%;
    --sidebar-primary: 240 5.9% 10%;
    --sidebar-primary-foreground: 0 0% 98%;
    --sidebar-accent: 240 4.8% 95.9%;
    --sidebar-accent-foreground: 240 5.9% 10%;
    --sidebar-border: 220 13% 91%;
    --sidebar-ring: 217.2 91.2% 59.8%;
  }
  .dark {
    --background: 240 10% 3.9%;
    --foreground: 0 0% 98%;
    --card: 240 10% 3.9%;
    --card-foreground: 0 0% 98%;
    --popover: 240 10% 3.9%;
    --popover-foreground: 0 0% 98%;
    --primary: 208.69 100% 24.18%;
    --primary-foreground: 207 100% 96%;
    --secondary: 240 3.7% 15.9%;
    --secondary-foreground: 0 0% 98%;
    --muted: 240 3.7% 15.9%;
    --muted-foreground: 240 5% 64.9%;
    --accent: 240 3.7% 15.9%;
    --accent-foreground: 0 0% 98%;
    --destructive: 0 62.8% 30.6%;
    --destructive-foreground: 0 0% 98%;
    --border: 240 3.7% 15.9%;
    --input: 240 3.7% 15.9%;
    --ring: 240 4.9% 83.9%;
    --chart-1: 220 70% 50%;
    --chart-2: 160 60% 45%;
    --chart-3: 30 80% 55%;
    --chart-4: 280 65% 60%;
    --chart-5: 340 75% 55%;
    --sidebar-background: 240 5.9% 10%;
    --sidebar-foreground: 240 4.8% 95.9%;
    --sidebar-primary: 224.3 76.3% 48%;
    --sidebar-primary-foreground: 0 0% 100%;
    --sidebar-accent: 240 3.7% 15.9%;
    --sidebar-accent-foreground: 240 4.8% 95.9%;
    --sidebar-border: 240 3.7% 15.9%;
    --sidebar-ring: 217.2 91.2% 59.8%;
  }
=======
    :root {
        --background: 0 0% 100%;
        --foreground: 240 10% 3.9%;
        --card: 0 0% 100%;
        --card-foreground: 240 10% 3.9%;
        --popover: 0 0% 100%;
        --popover-foreground: 240 10% 3.9%;
        --primary: 217 100% 45%;
        --primary-foreground: 0 0% 98%;
        --secondary: 213 100% 96%;
        --secondary-foreground: 240 5.9% 10%;
        --muted: 240 4.8% 95.9%;
        --muted-foreground: 240 3.8% 46.1%;
        --accent: 240 4.8% 95.9%;
        --accent-foreground: 240 5.9% 10%;
        --destructive: 0 84.2% 60.2%;
        --destructive-foreground: 0 0% 98%;
        --border: 214 32% 91%;
        --input: 240 5.9% 90%;
        --ring: 240 10% 3.9%;
        --chart-1: 12 76% 61%;
        --chart-2: 173 58% 39%;
        --chart-3: 197 37% 24%;
        --chart-4: 43 74% 66%;
        --chart-5: 27 87% 67%;
        --radius: 0.5rem;
        --sidebar-background: 0 0% 98%;
        --sidebar-foreground: 240 5.3% 26.1%;
        --sidebar-primary: 240 5.9% 10%;
        --sidebar-primary-foreground: 0 0% 98%;
        --sidebar-accent: 240 4.8% 95.9%;
        --sidebar-accent-foreground: 240 5.9% 10%;
        --sidebar-border: 220 13% 91%;
        --sidebar-ring: 217.2 91.2% 59.8%;
    }
    .dark {
        --background: 240 10% 3.9%;
        --foreground: 0 0% 98%;
        --card: 240 10% 3.9%;
        --card-foreground: 0 0% 98%;
        --popover: 240 10% 3.9%;
        --popover-foreground: 0 0% 98%;
        --primary: 208.69 100% 24.18%;
        --primary-foreground: 207 100% 96%;
        --secondary: 240 3.7% 15.9%;
        --secondary-foreground: 0 0% 98%;
        --muted: 240 3.7% 15.9%;
        --muted-foreground: 240 5% 64.9%;
        --accent: 240 3.7% 15.9%;
        --accent-foreground: 0 0% 98%;
        --destructive: 0 62.8% 30.6%;
        --destructive-foreground: 0 0% 98%;
        --border: 240 3.7% 15.9%;
        --input: 240 3.7% 15.9%;
        --ring: 240 4.9% 83.9%;
        --chart-1: 220 70% 50%;
        --chart-2: 160 60% 45%;
        --chart-3: 30 80% 55%;
        --chart-4: 280 65% 60%;
        --chart-5: 340 75% 55%;
        --sidebar-background: 240 5.9% 10%;
        --sidebar-foreground: 240 4.8% 95.9%;
        --sidebar-primary: 224.3 76.3% 48%;
        --sidebar-primary-foreground: 0 0% 100%;
        --sidebar-accent: 240 3.7% 15.9%;
        --sidebar-accent-foreground: 240 4.8% 95.9%;
        --sidebar-border: 240 3.7% 15.9%;
        --sidebar-ring: 217.2 91.2% 59.8%;
    }
>>>>>>> 9778631d
}

@layer base {
    * {
        @apply border-border;
    }

    body {
        @apply bg-background text-foreground;
    }

    @font-face {
        font-family: "geist";
        font-style: normal;
        font-weight: 100 900;
        src: url(/fonts/geist.woff2) format("woff2");
    }

    @font-face {
        font-family: "geist-mono";
        font-style: normal;
        font-weight: 100 900;
        src: url(/fonts/geist-mono.woff2) format("woff2");
    }
}

.skeleton {
    * {
        pointer-events: none !important;
    }

    *[class^="text-"] {
        color: transparent;
        @apply rounded-md bg-foreground/20 select-none animate-pulse;
    }

    .skeleton-bg {
        @apply bg-foreground/10;
    }

    .skeleton-div {
        @apply bg-foreground/20 animate-pulse;
    }
}

.ProseMirror {
    outline: none;
}

.cm-editor,
.cm-gutters {
    @apply bg-background dark:bg-zinc-800 outline-none selection:bg-zinc-900 !important;
}

.ͼo.cm-focused > .cm-scroller > .cm-selectionLayer .cm-selectionBackground,
.ͼo.cm-selectionBackground,
.ͼo.cm-content::selection {
    @apply bg-zinc-200 dark:bg-zinc-900 !important;
}

.cm-activeLine,
.cm-activeLineGutter {
    @apply bg-transparent !important;
}

.cm-activeLine {
    @apply rounded-r-sm !important;
}

.cm-lineNumbers {
    @apply min-w-7;
}

.cm-foldGutter {
    @apply min-w-3;
}

.cm-lineNumbers .cm-activeLineGutter {
    @apply rounded-l-sm !important;
}

.suggestion-highlight {
    @apply bg-blue-200 hover:bg-blue-300 dark:hover:bg-blue-400/50 dark:text-blue-50 dark:bg-blue-500/40;
}<|MERGE_RESOLUTION|>--- conflicted
+++ resolved
@@ -23,77 +23,6 @@
 }
 
 @layer base {
-<<<<<<< HEAD
-  :root {
-    --background: 0 0% 100%;
-    --foreground: 240 10% 3.9%;
-    --card: 0 0% 100%;
-    --card-foreground: 240 10% 3.9%;
-    --popover: 0 0% 100%;
-    --popover-foreground: 240 10% 3.9%;
-    --primary: 217 100% 45%;
-    --primary-foreground: 0 0% 98%;
-    --secondary: 213 100% 96%;
-    --secondary-foreground: 240 5.9% 10%;
-    --muted: 240 4.8% 95.9%;
-    --muted-foreground: 240 3.8% 46.1%;
-    --accent: 240 4.8% 95.9%;
-    --accent-foreground: 240 5.9% 10%;
-    --destructive: 0 84.2% 60.2%;
-    --destructive-foreground: 0 0% 98%;
-    --border: 214 32% 91%;
-    --input: 240 5.9% 90%;
-    --ring: 240 10% 3.9%;
-    --chart-1: 12 76% 61%;
-    --chart-2: 173 58% 39%;
-    --chart-3: 197 37% 24%;
-    --chart-4: 43 74% 66%;
-    --chart-5: 27 87% 67%;
-    --radius: 0.5rem;
-    --sidebar-background: 0 0% 98%;
-    --sidebar-foreground: 240 5.3% 26.1%;
-    --sidebar-primary: 240 5.9% 10%;
-    --sidebar-primary-foreground: 0 0% 98%;
-    --sidebar-accent: 240 4.8% 95.9%;
-    --sidebar-accent-foreground: 240 5.9% 10%;
-    --sidebar-border: 220 13% 91%;
-    --sidebar-ring: 217.2 91.2% 59.8%;
-  }
-  .dark {
-    --background: 240 10% 3.9%;
-    --foreground: 0 0% 98%;
-    --card: 240 10% 3.9%;
-    --card-foreground: 0 0% 98%;
-    --popover: 240 10% 3.9%;
-    --popover-foreground: 0 0% 98%;
-    --primary: 208.69 100% 24.18%;
-    --primary-foreground: 207 100% 96%;
-    --secondary: 240 3.7% 15.9%;
-    --secondary-foreground: 0 0% 98%;
-    --muted: 240 3.7% 15.9%;
-    --muted-foreground: 240 5% 64.9%;
-    --accent: 240 3.7% 15.9%;
-    --accent-foreground: 0 0% 98%;
-    --destructive: 0 62.8% 30.6%;
-    --destructive-foreground: 0 0% 98%;
-    --border: 240 3.7% 15.9%;
-    --input: 240 3.7% 15.9%;
-    --ring: 240 4.9% 83.9%;
-    --chart-1: 220 70% 50%;
-    --chart-2: 160 60% 45%;
-    --chart-3: 30 80% 55%;
-    --chart-4: 280 65% 60%;
-    --chart-5: 340 75% 55%;
-    --sidebar-background: 240 5.9% 10%;
-    --sidebar-foreground: 240 4.8% 95.9%;
-    --sidebar-primary: 224.3 76.3% 48%;
-    --sidebar-primary-foreground: 0 0% 100%;
-    --sidebar-accent: 240 3.7% 15.9%;
-    --sidebar-accent-foreground: 240 4.8% 95.9%;
-    --sidebar-border: 240 3.7% 15.9%;
-    --sidebar-ring: 217.2 91.2% 59.8%;
-  }
-=======
     :root {
         --background: 0 0% 100%;
         --foreground: 240 10% 3.9%;
@@ -163,7 +92,6 @@
         --sidebar-border: 240 3.7% 15.9%;
         --sidebar-ring: 217.2 91.2% 59.8%;
     }
->>>>>>> 9778631d
 }
 
 @layer base {
