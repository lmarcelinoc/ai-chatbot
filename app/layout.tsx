import { Metadata } from 'next';
import { Toaster } from 'sonner';

<<<<<<< HEAD
import { Navbar } from "@/components/custom/navbar";
import { ThemeProvider } from "@/components/custom/theme-provider";
import { KasadaClient } from "@/utils/kasada/kasada-client";
=======
import { ThemeProvider } from '@/components/custom/theme-provider';
>>>>>>> a68eb2a0

import './globals.css';

export const metadata: Metadata = {
  metadataBase: new URL('https://chat.vercel.ai'),
  title: 'Next.js Chatbot Template',
  description: 'Next.js chatbot template using the AI SDK.',
};

export const viewport = {
  maximumScale: 1, // Disable auto-zoom on mobile Safari
};

const LIGHT_THEME_COLOR = 'hsl(0 0% 100%)';
const DARK_THEME_COLOR = 'hsl(240deg 10% 3.92%)';
const THEME_COLOR_SCRIPT = `\
(function() {
  var html = document.documentElement;
  var meta = document.querySelector('meta[name="theme-color"]');
  if (!meta) {
    meta = document.createElement('meta');
    meta.setAttribute('name', 'theme-color');
    document.head.appendChild(meta);
  }
  function updateThemeColor() {
    var isDark = html.classList.contains('dark');
    meta.setAttribute('content', isDark ? '${DARK_THEME_COLOR}' : '${LIGHT_THEME_COLOR}');
  }
  var observer = new MutationObserver(updateThemeColor);
  observer.observe(html, { attributes: true, attributeFilter: ['class'] });
  updateThemeColor();
})();`;

export default async function RootLayout({
  children,
}: Readonly<{
  children: React.ReactNode;
}>) {
  return (
    <html
      lang="en"
      // `next-themes` injects an extra classname to the body element to avoid
      // visual flicker before hydration. Hence the `suppressHydrationWarning`
      // prop is necessary to avoid the React hydration mismatch warning.
      // https://github.com/pacocoursey/next-themes?tab=readme-ov-file#with-app
      suppressHydrationWarning
    >
      <head>
        <script
          dangerouslySetInnerHTML={{
            __html: THEME_COLOR_SCRIPT,
          }}
        />
      </head>
      <body className="antialiased">
        <KasadaClient />
        <ThemeProvider
          attribute="class"
          defaultTheme="system"
          enableSystem
          disableTransitionOnChange
        >
          <Toaster position="top-center" />
          {children}
        </ThemeProvider>
      </body>
    </html>
  );
}<|MERGE_RESOLUTION|>--- conflicted
+++ resolved
@@ -1,13 +1,8 @@
 import { Metadata } from 'next';
 import { Toaster } from 'sonner';
 
-<<<<<<< HEAD
-import { Navbar } from "@/components/custom/navbar";
-import { ThemeProvider } from "@/components/custom/theme-provider";
-import { KasadaClient } from "@/utils/kasada/kasada-client";
-=======
 import { ThemeProvider } from '@/components/custom/theme-provider';
->>>>>>> a68eb2a0
+import { KasadaClient } from '@/utils/kasada/kasada-client';
 
 import './globals.css';
 
