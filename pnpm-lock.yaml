lockfileVersion: '9.0'

settings:
  autoInstallPeers: true
  excludeLinksFromLockfile: false

importers:

  .:
    dependencies:
      '@ai-sdk/openai':
        specifier: 1.0.6
        version: 1.0.6(zod@3.23.8)
<<<<<<< HEAD
=======
      '@codemirror/lang-javascript':
        specifier: ^6.2.2
        version: 6.2.2
      '@codemirror/lang-python':
        specifier: ^6.1.6
        version: 6.1.6(@codemirror/view@6.35.3)
      '@codemirror/state':
        specifier: ^6.5.0
        version: 6.5.0
      '@codemirror/theme-one-dark':
        specifier: ^6.1.2
        version: 6.1.2
      '@codemirror/view':
        specifier: ^6.35.3
        version: 6.35.3
>>>>>>> 9778631d
      '@radix-ui/react-alert-dialog':
        specifier: ^1.1.2
        version: 1.1.2(@types/react-dom@18.3.1)(@types/react@18.3.12)(react-dom@19.0.0-rc-45804af1-20241021(react@19.0.0-rc-45804af1-20241021))(react@19.0.0-rc-45804af1-20241021)
      '@radix-ui/react-dialog':
        specifier: ^1.1.2
        version: 1.1.2(@types/react-dom@18.3.1)(@types/react@18.3.12)(react-dom@19.0.0-rc-45804af1-20241021(react@19.0.0-rc-45804af1-20241021))(react@19.0.0-rc-45804af1-20241021)
      '@radix-ui/react-dropdown-menu':
        specifier: ^2.1.2
        version: 2.1.2(@types/react-dom@18.3.1)(@types/react@18.3.12)(react-dom@19.0.0-rc-45804af1-20241021(react@19.0.0-rc-45804af1-20241021))(react@19.0.0-rc-45804af1-20241021)
      '@radix-ui/react-icons':
        specifier: ^1.3.0
        version: 1.3.0(react@19.0.0-rc-45804af1-20241021)
      '@radix-ui/react-label':
        specifier: ^2.1.0
        version: 2.1.0(@types/react-dom@18.3.1)(@types/react@18.3.12)(react-dom@19.0.0-rc-45804af1-20241021(react@19.0.0-rc-45804af1-20241021))(react@19.0.0-rc-45804af1-20241021)
      '@radix-ui/react-select':
        specifier: ^2.1.2
        version: 2.1.2(@types/react-dom@18.3.1)(@types/react@18.3.12)(react-dom@19.0.0-rc-45804af1-20241021(react@19.0.0-rc-45804af1-20241021))(react@19.0.0-rc-45804af1-20241021)
      '@radix-ui/react-separator':
        specifier: ^1.1.0
        version: 1.1.0(@types/react-dom@18.3.1)(@types/react@18.3.12)(react-dom@19.0.0-rc-45804af1-20241021(react@19.0.0-rc-45804af1-20241021))(react@19.0.0-rc-45804af1-20241021)
      '@radix-ui/react-slot':
        specifier: ^1.1.0
        version: 1.1.0(@types/react@18.3.12)(react@19.0.0-rc-45804af1-20241021)
      '@radix-ui/react-tooltip':
        specifier: ^1.1.3
        version: 1.1.3(@types/react-dom@18.3.1)(@types/react@18.3.12)(react-dom@19.0.0-rc-45804af1-20241021(react@19.0.0-rc-45804af1-20241021))(react@19.0.0-rc-45804af1-20241021)
      '@radix-ui/react-visually-hidden':
        specifier: ^1.1.0
        version: 1.1.0(@types/react-dom@18.3.1)(@types/react@18.3.12)(react-dom@19.0.0-rc-45804af1-20241021(react@19.0.0-rc-45804af1-20241021))(react@19.0.0-rc-45804af1-20241021)
      '@vercel/analytics':
        specifier: ^1.3.1
        version: 1.3.2(next@15.0.3-canary.2(@opentelemetry/api@1.9.0)(react-dom@19.0.0-rc-45804af1-20241021(react@19.0.0-rc-45804af1-20241021))(react@19.0.0-rc-45804af1-20241021))(react@19.0.0-rc-45804af1-20241021)
      '@vercel/blob':
        specifier: ^0.24.1
        version: 0.24.1
      '@vercel/functions':
        specifier: ^1.4.2
        version: 1.5.0
      '@vercel/kv':
        specifier: ^3.0.0
        version: 3.0.0
      '@vercel/postgres':
        specifier: ^0.10.0
        version: 0.10.0
      ai:
        specifier: 4.0.10
        version: 4.0.10(react@19.0.0-rc-45804af1-20241021)(zod@3.23.8)
      bcrypt-ts:
        specifier: ^5.0.2
        version: 5.0.2
      class-variance-authority:
        specifier: ^0.7.0
        version: 0.7.0
      classnames:
        specifier: ^2.5.1
        version: 2.5.1
      clsx:
        specifier: ^2.1.1
        version: 2.1.1
      codemirror:
        specifier: ^6.0.1
        version: 6.0.1(@lezer/common@1.2.3)
      date-fns:
        specifier: ^4.1.0
        version: 4.1.0
      diff-match-patch:
        specifier: ^1.0.5
        version: 1.0.5
      dotenv:
        specifier: ^16.4.5
        version: 16.4.5
      drizzle-orm:
        specifier: ^0.34.0
        version: 0.34.1(@neondatabase/serverless@0.9.5)(@opentelemetry/api@1.9.0)(@types/pg@8.11.6)(@types/react@18.3.12)(@vercel/postgres@0.10.0)(postgres@3.4.5)(react@19.0.0-rc-45804af1-20241021)
      fast-deep-equal:
        specifier: ^3.1.3
        version: 3.1.3
      framer-motion:
        specifier: ^11.3.19
        version: 11.11.10(react-dom@19.0.0-rc-45804af1-20241021(react@19.0.0-rc-45804af1-20241021))(react@19.0.0-rc-45804af1-20241021)
      geist:
        specifier: ^1.3.1
        version: 1.3.1(next@15.0.3-canary.2(@opentelemetry/api@1.9.0)(react-dom@19.0.0-rc-45804af1-20241021(react@19.0.0-rc-45804af1-20241021))(react@19.0.0-rc-45804af1-20241021))
      lucide-react:
        specifier: ^0.446.0
        version: 0.446.0(react@19.0.0-rc-45804af1-20241021)
      nanoid:
        specifier: ^5.0.8
        version: 5.0.8
      next:
        specifier: 15.0.3-canary.2
        version: 15.0.3-canary.2(@opentelemetry/api@1.9.0)(react-dom@19.0.0-rc-45804af1-20241021(react@19.0.0-rc-45804af1-20241021))(react@19.0.0-rc-45804af1-20241021)
      next-auth:
        specifier: 5.0.0-beta.25
        version: 5.0.0-beta.25(next@15.0.3-canary.2(@opentelemetry/api@1.9.0)(react-dom@19.0.0-rc-45804af1-20241021(react@19.0.0-rc-45804af1-20241021))(react@19.0.0-rc-45804af1-20241021))(react@19.0.0-rc-45804af1-20241021)
      next-themes:
        specifier: ^0.3.0
        version: 0.3.0(react-dom@19.0.0-rc-45804af1-20241021(react@19.0.0-rc-45804af1-20241021))(react@19.0.0-rc-45804af1-20241021)
      orderedmap:
        specifier: ^2.1.1
        version: 2.1.1
      postgres:
        specifier: ^3.4.4
        version: 3.4.5
      prosemirror-example-setup:
        specifier: ^1.2.3
        version: 1.2.3
      prosemirror-inputrules:
        specifier: ^1.4.0
        version: 1.4.0
      prosemirror-markdown:
        specifier: ^1.13.1
        version: 1.13.1
      prosemirror-model:
        specifier: ^1.23.0
        version: 1.23.0
      prosemirror-schema-basic:
        specifier: ^1.2.3
        version: 1.2.3
      prosemirror-schema-list:
        specifier: ^1.4.1
        version: 1.4.1
      prosemirror-state:
        specifier: ^1.4.3
        version: 1.4.3
      prosemirror-view:
        specifier: ^1.34.3
        version: 1.35.0
      react:
        specifier: 19.0.0-rc-45804af1-20241021
        version: 19.0.0-rc-45804af1-20241021
      react-dom:
        specifier: 19.0.0-rc-45804af1-20241021
        version: 19.0.0-rc-45804af1-20241021(react@19.0.0-rc-45804af1-20241021)
      react-markdown:
        specifier: ^9.0.1
        version: 9.0.1(@types/react@18.3.12)(react@19.0.0-rc-45804af1-20241021)
      react-resizable-panels:
        specifier: ^2.1.7
        version: 2.1.7(react-dom@19.0.0-rc-45804af1-20241021(react@19.0.0-rc-45804af1-20241021))(react@19.0.0-rc-45804af1-20241021)
      remark-gfm:
        specifier: ^4.0.0
        version: 4.0.0
      server-only:
        specifier: ^0.0.1
        version: 0.0.1
      sonner:
        specifier: ^1.5.0
        version: 1.5.0(react-dom@19.0.0-rc-45804af1-20241021(react@19.0.0-rc-45804af1-20241021))(react@19.0.0-rc-45804af1-20241021)
      swr:
        specifier: ^2.2.5
        version: 2.2.5(react@19.0.0-rc-45804af1-20241021)
      tailwind-merge:
        specifier: ^2.5.2
        version: 2.5.4
      tailwindcss-animate:
        specifier: ^1.0.7
        version: 1.0.7(tailwindcss@3.4.14)
      usehooks-ts:
        specifier: ^3.1.0
        version: 3.1.0(react@19.0.0-rc-45804af1-20241021)
      zod:
        specifier: ^3.23.8
        version: 3.23.8
    devDependencies:
      '@biomejs/biome':
        specifier: 1.9.4
        version: 1.9.4
      '@tailwindcss/typography':
        specifier: ^0.5.15
        version: 0.5.15(tailwindcss@3.4.14)
      '@types/d3-scale':
        specifier: ^4.0.8
        version: 4.0.8
      '@types/node':
        specifier: ^22.8.6
        version: 22.9.0
      '@types/pdf-parse':
        specifier: ^1.1.4
        version: 1.1.4
      '@types/react':
        specifier: ^18
        version: 18.3.12
      '@types/react-dom':
        specifier: ^18
        version: 18.3.1
      drizzle-kit:
        specifier: ^0.25.0
        version: 0.25.0
      eslint:
        specifier: ^8.57.0
        version: 8.57.1
      eslint-config-next:
        specifier: 14.2.5
        version: 14.2.5(eslint@8.57.1)(typescript@5.6.3)
      eslint-config-prettier:
        specifier: ^9.1.0
        version: 9.1.0(eslint@8.57.1)
      eslint-import-resolver-typescript:
        specifier: ^3.6.3
        version: 3.6.3(@typescript-eslint/parser@7.2.0(eslint@8.57.1)(typescript@5.6.3))(eslint-import-resolver-node@0.3.9)(eslint-plugin-import@2.31.0)(eslint@8.57.1)
      eslint-plugin-tailwindcss:
        specifier: ^3.17.5
        version: 3.17.5(tailwindcss@3.4.14)
      postcss:
        specifier: ^8
        version: 8.4.47
      tailwindcss:
        specifier: ^3.4.1
        version: 3.4.14
      tsx:
        specifier: ^4.19.1
        version: 4.19.2
      typescript:
        specifier: ^5.6.3
        version: 5.6.3

packages:

  '@ai-sdk/openai@1.0.6':
    resolution: {integrity: sha512-AhNILXn/hVD91mrokg9Wph78BiWNP/N0tJiua+UCS5TYXCbSeeqKqiodRiNxw6tDA5sGnrC6yCv8TjgY1CwzWg==}
    engines: {node: '>=18'}
    peerDependencies:
      zod: ^3.0.0

  '@ai-sdk/provider-utils@2.0.2':
    resolution: {integrity: sha512-IAvhKhdlXqiSmvx/D4uNlFYCl8dWT+M9K+IuEcSgnE2Aj27GWu8sDIpAf4r4Voc+wOUkOECVKQhFo8g9pozdjA==}
    engines: {node: '>=18'}
    peerDependencies:
      zod: ^3.0.0
    peerDependenciesMeta:
      zod:
        optional: true

  '@ai-sdk/provider@1.0.1':
    resolution: {integrity: sha512-mV+3iNDkzUsZ0pR2jG0sVzU6xtQY5DtSCBy3JFycLp6PwjyLw/iodfL3MwdmMCRJWgs3dadcHejRnMvF9nGTBg==}
    engines: {node: '>=18'}

  '@ai-sdk/react@1.0.3':
    resolution: {integrity: sha512-Mak7qIRlbgtP4I7EFoNKRIQTlABJHhgwrN8SV2WKKdmsfWK2RwcubQWz1hp88cQ0bpF6KxxjSY1UUnS/S9oR5g==}
    engines: {node: '>=18'}
    peerDependencies:
      react: ^18 || ^19 || ^19.0.0-rc
      zod: ^3.0.0
    peerDependenciesMeta:
      react:
        optional: true
      zod:
        optional: true

  '@ai-sdk/ui-utils@1.0.2':
    resolution: {integrity: sha512-hHrUdeThGHu/rsGZBWQ9PjrAU9Htxgbo9MFyR5B/aWoNbBeXn1HLMY1+uMEnXL5pRPlmyVRjgIavWg7UgeNDOw==}
    engines: {node: '>=18'}
    peerDependencies:
      zod: ^3.0.0
    peerDependenciesMeta:
      zod:
        optional: true

  '@alloc/quick-lru@5.2.0':
    resolution: {integrity: sha512-UrcABB+4bUrFABwbluTIBErXwvbsU/V7TZWfmbgJfbkwiBuziS9gxdODUyuiecfdGQ85jglMW6juS3+z5TsKLw==}
    engines: {node: '>=10'}

  '@auth/core@0.37.2':
    resolution: {integrity: sha512-kUvzyvkcd6h1vpeMAojK2y7+PAV5H+0Cc9+ZlKYDFhDY31AlvsB+GW5vNO4qE3Y07KeQgvNO9U0QUx/fN62kBw==}
    peerDependencies:
      '@simplewebauthn/browser': ^9.0.1
      '@simplewebauthn/server': ^9.0.2
      nodemailer: ^6.8.0
    peerDependenciesMeta:
      '@simplewebauthn/browser':
        optional: true
      '@simplewebauthn/server':
        optional: true
      nodemailer:
        optional: true

  '@biomejs/biome@1.9.4':
    resolution: {integrity: sha512-1rkd7G70+o9KkTn5KLmDYXihGoTaIGO9PIIN2ZB7UJxFrWw04CZHPYiMRjYsaDvVV7hP1dYNRLxSANLaBFGpog==}
    engines: {node: '>=14.21.3'}
    hasBin: true

  '@biomejs/cli-darwin-arm64@1.9.4':
    resolution: {integrity: sha512-bFBsPWrNvkdKrNCYeAp+xo2HecOGPAy9WyNyB/jKnnedgzl4W4Hb9ZMzYNbf8dMCGmUdSavlYHiR01QaYR58cw==}
    engines: {node: '>=14.21.3'}
    cpu: [arm64]
    os: [darwin]

  '@biomejs/cli-darwin-x64@1.9.4':
    resolution: {integrity: sha512-ngYBh/+bEedqkSevPVhLP4QfVPCpb+4BBe2p7Xs32dBgs7rh9nY2AIYUL6BgLw1JVXV8GlpKmb/hNiuIxfPfZg==}
    engines: {node: '>=14.21.3'}
    cpu: [x64]
    os: [darwin]

  '@biomejs/cli-linux-arm64-musl@1.9.4':
    resolution: {integrity: sha512-v665Ct9WCRjGa8+kTr0CzApU0+XXtRgwmzIf1SeKSGAv+2scAlW6JR5PMFo6FzqqZ64Po79cKODKf3/AAmECqA==}
    engines: {node: '>=14.21.3'}
    cpu: [arm64]
    os: [linux]

  '@biomejs/cli-linux-arm64@1.9.4':
    resolution: {integrity: sha512-fJIW0+LYujdjUgJJuwesP4EjIBl/N/TcOX3IvIHJQNsAqvV2CHIogsmA94BPG6jZATS4Hi+xv4SkBBQSt1N4/g==}
    engines: {node: '>=14.21.3'}
    cpu: [arm64]
    os: [linux]

  '@biomejs/cli-linux-x64-musl@1.9.4':
    resolution: {integrity: sha512-gEhi/jSBhZ2m6wjV530Yy8+fNqG8PAinM3oV7CyO+6c3CEh16Eizm21uHVsyVBEB6RIM8JHIl6AGYCv6Q6Q9Tg==}
    engines: {node: '>=14.21.3'}
    cpu: [x64]
    os: [linux]

  '@biomejs/cli-linux-x64@1.9.4':
    resolution: {integrity: sha512-lRCJv/Vi3Vlwmbd6K+oQ0KhLHMAysN8lXoCI7XeHlxaajk06u7G+UsFSO01NAs5iYuWKmVZjmiOzJ0OJmGsMwg==}
    engines: {node: '>=14.21.3'}
    cpu: [x64]
    os: [linux]

  '@biomejs/cli-win32-arm64@1.9.4':
    resolution: {integrity: sha512-tlbhLk+WXZmgwoIKwHIHEBZUwxml7bRJgk0X2sPyNR3S93cdRq6XulAZRQJ17FYGGzWne0fgrXBKpl7l4M87Hg==}
    engines: {node: '>=14.21.3'}
    cpu: [arm64]
    os: [win32]

  '@biomejs/cli-win32-x64@1.9.4':
    resolution: {integrity: sha512-8Y5wMhVIPaWe6jw2H+KlEm4wP/f7EW3810ZLmDlrEEy5KvBsb9ECEfu/kMWD484ijfQ8+nIi0giMgu9g1UAuuA==}
    engines: {node: '>=14.21.3'}
    cpu: [x64]
    os: [win32]

  '@codemirror/autocomplete@6.18.3':
    resolution: {integrity: sha512-1dNIOmiM0z4BIBwxmxEfA1yoxh1MF/6KPBbh20a5vphGV0ictKlgQsbJs6D6SkR6iJpGbpwRsa6PFMNlg9T9pQ==}
    peerDependencies:
      '@codemirror/language': ^6.0.0
      '@codemirror/state': ^6.0.0
      '@codemirror/view': ^6.0.0
      '@lezer/common': ^1.0.0

  '@codemirror/commands@6.7.1':
    resolution: {integrity: sha512-llTrboQYw5H4THfhN4U3qCnSZ1SOJ60ohhz+SzU0ADGtwlc533DtklQP0vSFaQuCPDn3BPpOd1GbbnUtwNjsrw==}

  '@codemirror/lang-javascript@6.2.2':
    resolution: {integrity: sha512-VGQfY+FCc285AhWuwjYxQyUQcYurWlxdKYT4bqwr3Twnd5wP5WSeu52t4tvvuWmljT4EmgEgZCqSieokhtY8hg==}

  '@codemirror/lang-python@6.1.6':
    resolution: {integrity: sha512-ai+01WfZhWqM92UqjnvorkxosZ2aq2u28kHvr+N3gu012XqY2CThD67JPMHnGceRfXPDBmn1HnyqowdpF57bNg==}

  '@codemirror/language@6.10.6':
    resolution: {integrity: sha512-KrsbdCnxEztLVbB5PycWXFxas4EOyk/fPAfruSOnDDppevQgid2XZ+KbJ9u+fDikP/e7MW7HPBTvTb8JlZK9vA==}

  '@codemirror/lint@6.8.4':
    resolution: {integrity: sha512-u4q7PnZlJUojeRe8FJa/njJcMctISGgPQ4PnWsd9268R4ZTtU+tfFYmwkBvgcrK2+QQ8tYFVALVb5fVJykKc5A==}

  '@codemirror/search@6.5.8':
    resolution: {integrity: sha512-PoWtZvo7c1XFeZWmmyaOp2G0XVbOnm+fJzvghqGAktBW3cufwJUWvSCcNG0ppXiBEM05mZu6RhMtXPv2hpllig==}

  '@codemirror/state@6.5.0':
    resolution: {integrity: sha512-MwBHVK60IiIHDcoMet78lxt6iw5gJOGSbNbOIVBHWVXIH4/Nq1+GQgLLGgI1KlnN86WDXsPudVaqYHKBIx7Eyw==}

  '@codemirror/theme-one-dark@6.1.2':
    resolution: {integrity: sha512-F+sH0X16j/qFLMAfbciKTxVOwkdAS336b7AXTKOZhy8BR3eH/RelsnLgLFINrpST63mmN2OuwUt0W2ndUgYwUA==}

  '@codemirror/view@6.35.3':
    resolution: {integrity: sha512-ScY7L8+EGdPl4QtoBiOzE4FELp7JmNUsBvgBcCakXWM2uiv/K89VAzU3BMDscf0DsACLvTKePbd5+cFDTcei6g==}

  '@drizzle-team/brocli@0.10.2':
    resolution: {integrity: sha512-z33Il7l5dKjUgGULTqBsQBQwckHh5AbIuxhdsIxDDiZAzBOrZO6q9ogcWC65kU382AfynTfgNumVcNIjuIua6w==}

  '@emnapi/runtime@1.3.1':
    resolution: {integrity: sha512-kEBmG8KyqtxJZv+ygbEim+KCGtIq1fC22Ms3S4ziXmYKm8uyoLX0MHONVKwp+9opg390VaKRNt4a7A9NwmpNhw==}

  '@esbuild-kit/core-utils@3.3.2':
    resolution: {integrity: sha512-sPRAnw9CdSsRmEtnsl2WXWdyquogVpB3yZ3dgwJfe8zrOzTsV7cJvmwrKVa+0ma5BoiGJ+BoqkMvawbayKUsqQ==}
    deprecated: 'Merged into tsx: https://tsx.is'

  '@esbuild-kit/esm-loader@2.6.5':
    resolution: {integrity: sha512-FxEMIkJKnodyA1OaCUoEvbYRkoZlLZ4d/eXFu9Fh8CbBBgP5EmZxrfTRyN0qpXZ4vOvqnE5YdRdcrmUUXuU+dA==}
    deprecated: 'Merged into tsx: https://tsx.is'

  '@esbuild/aix-ppc64@0.19.12':
    resolution: {integrity: sha512-bmoCYyWdEL3wDQIVbcyzRyeKLgk2WtWLTWz1ZIAZF/EGbNOwSA6ew3PftJ1PqMiOOGu0OyFMzG53L0zqIpPeNA==}
    engines: {node: '>=12'}
    cpu: [ppc64]
    os: [aix]

  '@esbuild/aix-ppc64@0.23.1':
    resolution: {integrity: sha512-6VhYk1diRqrhBAqpJEdjASR/+WVRtfjpqKuNw11cLiaWpAT/Uu+nokB+UJnevzy/P9C/ty6AOe0dwueMrGh/iQ==}
    engines: {node: '>=18'}
    cpu: [ppc64]
    os: [aix]

  '@esbuild/android-arm64@0.18.20':
    resolution: {integrity: sha512-Nz4rJcchGDtENV0eMKUNa6L12zz2zBDXuhj/Vjh18zGqB44Bi7MBMSXjgunJgjRhCmKOjnPuZp4Mb6OKqtMHLQ==}
    engines: {node: '>=12'}
    cpu: [arm64]
    os: [android]

  '@esbuild/android-arm64@0.19.12':
    resolution: {integrity: sha512-P0UVNGIienjZv3f5zq0DP3Nt2IE/3plFzuaS96vihvD0Hd6H/q4WXUGpCxD/E8YrSXfNyRPbpTq+T8ZQioSuPA==}
    engines: {node: '>=12'}
    cpu: [arm64]
    os: [android]

  '@esbuild/android-arm64@0.23.1':
    resolution: {integrity: sha512-xw50ipykXcLstLeWH7WRdQuysJqejuAGPd30vd1i5zSyKK3WE+ijzHmLKxdiCMtH1pHz78rOg0BKSYOSB/2Khw==}
    engines: {node: '>=18'}
    cpu: [arm64]
    os: [android]

  '@esbuild/android-arm@0.18.20':
    resolution: {integrity: sha512-fyi7TDI/ijKKNZTUJAQqiG5T7YjJXgnzkURqmGj13C6dCqckZBLdl4h7bkhHt/t0WP+zO9/zwroDvANaOqO5Sw==}
    engines: {node: '>=12'}
    cpu: [arm]
    os: [android]

  '@esbuild/android-arm@0.19.12':
    resolution: {integrity: sha512-qg/Lj1mu3CdQlDEEiWrlC4eaPZ1KztwGJ9B6J+/6G+/4ewxJg7gqj8eVYWvao1bXrqGiW2rsBZFSX3q2lcW05w==}
    engines: {node: '>=12'}
    cpu: [arm]
    os: [android]

  '@esbuild/android-arm@0.23.1':
    resolution: {integrity: sha512-uz6/tEy2IFm9RYOyvKl88zdzZfwEfKZmnX9Cj1BHjeSGNuGLuMD1kR8y5bteYmwqKm1tj8m4cb/aKEorr6fHWQ==}
    engines: {node: '>=18'}
    cpu: [arm]
    os: [android]

  '@esbuild/android-x64@0.18.20':
    resolution: {integrity: sha512-8GDdlePJA8D6zlZYJV/jnrRAi6rOiNaCC/JclcXpB+KIuvfBN4owLtgzY2bsxnx666XjJx2kDPUmnTtR8qKQUg==}
    engines: {node: '>=12'}
    cpu: [x64]
    os: [android]

  '@esbuild/android-x64@0.19.12':
    resolution: {integrity: sha512-3k7ZoUW6Q6YqhdhIaq/WZ7HwBpnFBlW905Fa4s4qWJyiNOgT1dOqDiVAQFwBH7gBRZr17gLrlFCRzF6jFh7Kew==}
    engines: {node: '>=12'}
    cpu: [x64]
    os: [android]

  '@esbuild/android-x64@0.23.1':
    resolution: {integrity: sha512-nlN9B69St9BwUoB+jkyU090bru8L0NA3yFvAd7k8dNsVH8bi9a8cUAUSEcEEgTp2z3dbEDGJGfP6VUnkQnlReg==}
    engines: {node: '>=18'}
    cpu: [x64]
    os: [android]

  '@esbuild/darwin-arm64@0.18.20':
    resolution: {integrity: sha512-bxRHW5kHU38zS2lPTPOyuyTm+S+eobPUnTNkdJEfAddYgEcll4xkT8DB9d2008DtTbl7uJag2HuE5NZAZgnNEA==}
    engines: {node: '>=12'}
    cpu: [arm64]
    os: [darwin]

  '@esbuild/darwin-arm64@0.19.12':
    resolution: {integrity: sha512-B6IeSgZgtEzGC42jsI+YYu9Z3HKRxp8ZT3cqhvliEHovq8HSX2YX8lNocDn79gCKJXOSaEot9MVYky7AKjCs8g==}
    engines: {node: '>=12'}
    cpu: [arm64]
    os: [darwin]

  '@esbuild/darwin-arm64@0.23.1':
    resolution: {integrity: sha512-YsS2e3Wtgnw7Wq53XXBLcV6JhRsEq8hkfg91ESVadIrzr9wO6jJDMZnCQbHm1Guc5t/CdDiFSSfWP58FNuvT3Q==}
    engines: {node: '>=18'}
    cpu: [arm64]
    os: [darwin]

  '@esbuild/darwin-x64@0.18.20':
    resolution: {integrity: sha512-pc5gxlMDxzm513qPGbCbDukOdsGtKhfxD1zJKXjCCcU7ju50O7MeAZ8c4krSJcOIJGFR+qx21yMMVYwiQvyTyQ==}
    engines: {node: '>=12'}
    cpu: [x64]
    os: [darwin]

  '@esbuild/darwin-x64@0.19.12':
    resolution: {integrity: sha512-hKoVkKzFiToTgn+41qGhsUJXFlIjxI/jSYeZf3ugemDYZldIXIxhvwN6erJGlX4t5h417iFuheZ7l+YVn05N3A==}
    engines: {node: '>=12'}
    cpu: [x64]
    os: [darwin]

  '@esbuild/darwin-x64@0.23.1':
    resolution: {integrity: sha512-aClqdgTDVPSEGgoCS8QDG37Gu8yc9lTHNAQlsztQ6ENetKEO//b8y31MMu2ZaPbn4kVsIABzVLXYLhCGekGDqw==}
    engines: {node: '>=18'}
    cpu: [x64]
    os: [darwin]

  '@esbuild/freebsd-arm64@0.18.20':
    resolution: {integrity: sha512-yqDQHy4QHevpMAaxhhIwYPMv1NECwOvIpGCZkECn8w2WFHXjEwrBn3CeNIYsibZ/iZEUemj++M26W3cNR5h+Tw==}
    engines: {node: '>=12'}
    cpu: [arm64]
    os: [freebsd]

  '@esbuild/freebsd-arm64@0.19.12':
    resolution: {integrity: sha512-4aRvFIXmwAcDBw9AueDQ2YnGmz5L6obe5kmPT8Vd+/+x/JMVKCgdcRwH6APrbpNXsPz+K653Qg8HB/oXvXVukA==}
    engines: {node: '>=12'}
    cpu: [arm64]
    os: [freebsd]

  '@esbuild/freebsd-arm64@0.23.1':
    resolution: {integrity: sha512-h1k6yS8/pN/NHlMl5+v4XPfikhJulk4G+tKGFIOwURBSFzE8bixw1ebjluLOjfwtLqY0kewfjLSrO6tN2MgIhA==}
    engines: {node: '>=18'}
    cpu: [arm64]
    os: [freebsd]

  '@esbuild/freebsd-x64@0.18.20':
    resolution: {integrity: sha512-tgWRPPuQsd3RmBZwarGVHZQvtzfEBOreNuxEMKFcd5DaDn2PbBxfwLcj4+aenoh7ctXcbXmOQIn8HI6mCSw5MQ==}
    engines: {node: '>=12'}
    cpu: [x64]
    os: [freebsd]

  '@esbuild/freebsd-x64@0.19.12':
    resolution: {integrity: sha512-EYoXZ4d8xtBoVN7CEwWY2IN4ho76xjYXqSXMNccFSx2lgqOG/1TBPW0yPx1bJZk94qu3tX0fycJeeQsKovA8gg==}
    engines: {node: '>=12'}
    cpu: [x64]
    os: [freebsd]

  '@esbuild/freebsd-x64@0.23.1':
    resolution: {integrity: sha512-lK1eJeyk1ZX8UklqFd/3A60UuZ/6UVfGT2LuGo3Wp4/z7eRTRYY+0xOu2kpClP+vMTi9wKOfXi2vjUpO1Ro76g==}
    engines: {node: '>=18'}
    cpu: [x64]
    os: [freebsd]

  '@esbuild/linux-arm64@0.18.20':
    resolution: {integrity: sha512-2YbscF+UL7SQAVIpnWvYwM+3LskyDmPhe31pE7/aoTMFKKzIc9lLbyGUpmmb8a8AixOL61sQ/mFh3jEjHYFvdA==}
    engines: {node: '>=12'}
    cpu: [arm64]
    os: [linux]

  '@esbuild/linux-arm64@0.19.12':
    resolution: {integrity: sha512-EoTjyYyLuVPfdPLsGVVVC8a0p1BFFvtpQDB/YLEhaXyf/5bczaGeN15QkR+O4S5LeJ92Tqotve7i1jn35qwvdA==}
    engines: {node: '>=12'}
    cpu: [arm64]
    os: [linux]

  '@esbuild/linux-arm64@0.23.1':
    resolution: {integrity: sha512-/93bf2yxencYDnItMYV/v116zff6UyTjo4EtEQjUBeGiVpMmffDNUyD9UN2zV+V3LRV3/on4xdZ26NKzn6754g==}
    engines: {node: '>=18'}
    cpu: [arm64]
    os: [linux]

  '@esbuild/linux-arm@0.18.20':
    resolution: {integrity: sha512-/5bHkMWnq1EgKr1V+Ybz3s1hWXok7mDFUMQ4cG10AfW3wL02PSZi5kFpYKrptDsgb2WAJIvRcDm+qIvXf/apvg==}
    engines: {node: '>=12'}
    cpu: [arm]
    os: [linux]

  '@esbuild/linux-arm@0.19.12':
    resolution: {integrity: sha512-J5jPms//KhSNv+LO1S1TX1UWp1ucM6N6XuL6ITdKWElCu8wXP72l9MM0zDTzzeikVyqFE6U8YAV9/tFyj0ti+w==}
    engines: {node: '>=12'}
    cpu: [arm]
    os: [linux]

  '@esbuild/linux-arm@0.23.1':
    resolution: {integrity: sha512-CXXkzgn+dXAPs3WBwE+Kvnrf4WECwBdfjfeYHpMeVxWE0EceB6vhWGShs6wi0IYEqMSIzdOF1XjQ/Mkm5d7ZdQ==}
    engines: {node: '>=18'}
    cpu: [arm]
    os: [linux]

  '@esbuild/linux-ia32@0.18.20':
    resolution: {integrity: sha512-P4etWwq6IsReT0E1KHU40bOnzMHoH73aXp96Fs8TIT6z9Hu8G6+0SHSw9i2isWrD2nbx2qo5yUqACgdfVGx7TA==}
    engines: {node: '>=12'}
    cpu: [ia32]
    os: [linux]

  '@esbuild/linux-ia32@0.19.12':
    resolution: {integrity: sha512-Thsa42rrP1+UIGaWz47uydHSBOgTUnwBwNq59khgIwktK6x60Hivfbux9iNR0eHCHzOLjLMLfUMLCypBkZXMHA==}
    engines: {node: '>=12'}
    cpu: [ia32]
    os: [linux]

  '@esbuild/linux-ia32@0.23.1':
    resolution: {integrity: sha512-VTN4EuOHwXEkXzX5nTvVY4s7E/Krz7COC8xkftbbKRYAl96vPiUssGkeMELQMOnLOJ8k3BY1+ZY52tttZnHcXQ==}
    engines: {node: '>=18'}
    cpu: [ia32]
    os: [linux]

  '@esbuild/linux-loong64@0.18.20':
    resolution: {integrity: sha512-nXW8nqBTrOpDLPgPY9uV+/1DjxoQ7DoB2N8eocyq8I9XuqJ7BiAMDMf9n1xZM9TgW0J8zrquIb/A7s3BJv7rjg==}
    engines: {node: '>=12'}
    cpu: [loong64]
    os: [linux]

  '@esbuild/linux-loong64@0.19.12':
    resolution: {integrity: sha512-LiXdXA0s3IqRRjm6rV6XaWATScKAXjI4R4LoDlvO7+yQqFdlr1Bax62sRwkVvRIrwXxvtYEHHI4dm50jAXkuAA==}
    engines: {node: '>=12'}
    cpu: [loong64]
    os: [linux]

  '@esbuild/linux-loong64@0.23.1':
    resolution: {integrity: sha512-Vx09LzEoBa5zDnieH8LSMRToj7ir/Jeq0Gu6qJ/1GcBq9GkfoEAoXvLiW1U9J1qE/Y/Oyaq33w5p2ZWrNNHNEw==}
    engines: {node: '>=18'}
    cpu: [loong64]
    os: [linux]

  '@esbuild/linux-mips64el@0.18.20':
    resolution: {integrity: sha512-d5NeaXZcHp8PzYy5VnXV3VSd2D328Zb+9dEq5HE6bw6+N86JVPExrA6O68OPwobntbNJ0pzCpUFZTo3w0GyetQ==}
    engines: {node: '>=12'}
    cpu: [mips64el]
    os: [linux]

  '@esbuild/linux-mips64el@0.19.12':
    resolution: {integrity: sha512-fEnAuj5VGTanfJ07ff0gOA6IPsvrVHLVb6Lyd1g2/ed67oU1eFzL0r9WL7ZzscD+/N6i3dWumGE1Un4f7Amf+w==}
    engines: {node: '>=12'}
    cpu: [mips64el]
    os: [linux]

  '@esbuild/linux-mips64el@0.23.1':
    resolution: {integrity: sha512-nrFzzMQ7W4WRLNUOU5dlWAqa6yVeI0P78WKGUo7lg2HShq/yx+UYkeNSE0SSfSure0SqgnsxPvmAUu/vu0E+3Q==}
    engines: {node: '>=18'}
    cpu: [mips64el]
    os: [linux]

  '@esbuild/linux-ppc64@0.18.20':
    resolution: {integrity: sha512-WHPyeScRNcmANnLQkq6AfyXRFr5D6N2sKgkFo2FqguP44Nw2eyDlbTdZwd9GYk98DZG9QItIiTlFLHJHjxP3FA==}
    engines: {node: '>=12'}
    cpu: [ppc64]
    os: [linux]

  '@esbuild/linux-ppc64@0.19.12':
    resolution: {integrity: sha512-nYJA2/QPimDQOh1rKWedNOe3Gfc8PabU7HT3iXWtNUbRzXS9+vgB0Fjaqr//XNbd82mCxHzik2qotuI89cfixg==}
    engines: {node: '>=12'}
    cpu: [ppc64]
    os: [linux]

  '@esbuild/linux-ppc64@0.23.1':
    resolution: {integrity: sha512-dKN8fgVqd0vUIjxuJI6P/9SSSe/mB9rvA98CSH2sJnlZ/OCZWO1DJvxj8jvKTfYUdGfcq2dDxoKaC6bHuTlgcw==}
    engines: {node: '>=18'}
    cpu: [ppc64]
    os: [linux]

  '@esbuild/linux-riscv64@0.18.20':
    resolution: {integrity: sha512-WSxo6h5ecI5XH34KC7w5veNnKkju3zBRLEQNY7mv5mtBmrP/MjNBCAlsM2u5hDBlS3NGcTQpoBvRzqBcRtpq1A==}
    engines: {node: '>=12'}
    cpu: [riscv64]
    os: [linux]

  '@esbuild/linux-riscv64@0.19.12':
    resolution: {integrity: sha512-2MueBrlPQCw5dVJJpQdUYgeqIzDQgw3QtiAHUC4RBz9FXPrskyyU3VI1hw7C0BSKB9OduwSJ79FTCqtGMWqJHg==}
    engines: {node: '>=12'}
    cpu: [riscv64]
    os: [linux]

  '@esbuild/linux-riscv64@0.23.1':
    resolution: {integrity: sha512-5AV4Pzp80fhHL83JM6LoA6pTQVWgB1HovMBsLQ9OZWLDqVY8MVobBXNSmAJi//Csh6tcY7e7Lny2Hg1tElMjIA==}
    engines: {node: '>=18'}
    cpu: [riscv64]
    os: [linux]

  '@esbuild/linux-s390x@0.18.20':
    resolution: {integrity: sha512-+8231GMs3mAEth6Ja1iK0a1sQ3ohfcpzpRLH8uuc5/KVDFneH6jtAJLFGafpzpMRO6DzJ6AvXKze9LfFMrIHVQ==}
    engines: {node: '>=12'}
    cpu: [s390x]
    os: [linux]

  '@esbuild/linux-s390x@0.19.12':
    resolution: {integrity: sha512-+Pil1Nv3Umes4m3AZKqA2anfhJiVmNCYkPchwFJNEJN5QxmTs1uzyy4TvmDrCRNT2ApwSari7ZIgrPeUx4UZDg==}
    engines: {node: '>=12'}
    cpu: [s390x]
    os: [linux]

  '@esbuild/linux-s390x@0.23.1':
    resolution: {integrity: sha512-9ygs73tuFCe6f6m/Tb+9LtYxWR4c9yg7zjt2cYkjDbDpV/xVn+68cQxMXCjUpYwEkze2RcU/rMnfIXNRFmSoDw==}
    engines: {node: '>=18'}
    cpu: [s390x]
    os: [linux]

  '@esbuild/linux-x64@0.18.20':
    resolution: {integrity: sha512-UYqiqemphJcNsFEskc73jQ7B9jgwjWrSayxawS6UVFZGWrAAtkzjxSqnoclCXxWtfwLdzU+vTpcNYhpn43uP1w==}
    engines: {node: '>=12'}
    cpu: [x64]
    os: [linux]

  '@esbuild/linux-x64@0.19.12':
    resolution: {integrity: sha512-B71g1QpxfwBvNrfyJdVDexenDIt1CiDN1TIXLbhOw0KhJzE78KIFGX6OJ9MrtC0oOqMWf+0xop4qEU8JrJTwCg==}
    engines: {node: '>=12'}
    cpu: [x64]
    os: [linux]

  '@esbuild/linux-x64@0.23.1':
    resolution: {integrity: sha512-EV6+ovTsEXCPAp58g2dD68LxoP/wK5pRvgy0J/HxPGB009omFPv3Yet0HiaqvrIrgPTBuC6wCH1LTOY91EO5hQ==}
    engines: {node: '>=18'}
    cpu: [x64]
    os: [linux]

  '@esbuild/netbsd-x64@0.18.20':
    resolution: {integrity: sha512-iO1c++VP6xUBUmltHZoMtCUdPlnPGdBom6IrO4gyKPFFVBKioIImVooR5I83nTew5UOYrk3gIJhbZh8X44y06A==}
    engines: {node: '>=12'}
    cpu: [x64]
    os: [netbsd]

  '@esbuild/netbsd-x64@0.19.12':
    resolution: {integrity: sha512-3ltjQ7n1owJgFbuC61Oj++XhtzmymoCihNFgT84UAmJnxJfm4sYCiSLTXZtE00VWYpPMYc+ZQmB6xbSdVh0JWA==}
    engines: {node: '>=12'}
    cpu: [x64]
    os: [netbsd]

  '@esbuild/netbsd-x64@0.23.1':
    resolution: {integrity: sha512-aevEkCNu7KlPRpYLjwmdcuNz6bDFiE7Z8XC4CPqExjTvrHugh28QzUXVOZtiYghciKUacNktqxdpymplil1beA==}
    engines: {node: '>=18'}
    cpu: [x64]
    os: [netbsd]

  '@esbuild/openbsd-arm64@0.23.1':
    resolution: {integrity: sha512-3x37szhLexNA4bXhLrCC/LImN/YtWis6WXr1VESlfVtVeoFJBRINPJ3f0a/6LV8zpikqoUg4hyXw0sFBt5Cr+Q==}
    engines: {node: '>=18'}
    cpu: [arm64]
    os: [openbsd]

  '@esbuild/openbsd-x64@0.18.20':
    resolution: {integrity: sha512-e5e4YSsuQfX4cxcygw/UCPIEP6wbIL+se3sxPdCiMbFLBWu0eiZOJ7WoD+ptCLrmjZBK1Wk7I6D/I3NglUGOxg==}
    engines: {node: '>=12'}
    cpu: [x64]
    os: [openbsd]

  '@esbuild/openbsd-x64@0.19.12':
    resolution: {integrity: sha512-RbrfTB9SWsr0kWmb9srfF+L933uMDdu9BIzdA7os2t0TXhCRjrQyCeOt6wVxr79CKD4c+p+YhCj31HBkYcXebw==}
    engines: {node: '>=12'}
    cpu: [x64]
    os: [openbsd]

  '@esbuild/openbsd-x64@0.23.1':
    resolution: {integrity: sha512-aY2gMmKmPhxfU+0EdnN+XNtGbjfQgwZj43k8G3fyrDM/UdZww6xrWxmDkuz2eCZchqVeABjV5BpildOrUbBTqA==}
    engines: {node: '>=18'}
    cpu: [x64]
    os: [openbsd]

  '@esbuild/sunos-x64@0.18.20':
    resolution: {integrity: sha512-kDbFRFp0YpTQVVrqUd5FTYmWo45zGaXe0X8E1G/LKFC0v8x0vWrhOWSLITcCn63lmZIxfOMXtCfti/RxN/0wnQ==}
    engines: {node: '>=12'}
    cpu: [x64]
    os: [sunos]

  '@esbuild/sunos-x64@0.19.12':
    resolution: {integrity: sha512-HKjJwRrW8uWtCQnQOz9qcU3mUZhTUQvi56Q8DPTLLB+DawoiQdjsYq+j+D3s9I8VFtDr+F9CjgXKKC4ss89IeA==}
    engines: {node: '>=12'}
    cpu: [x64]
    os: [sunos]

  '@esbuild/sunos-x64@0.23.1':
    resolution: {integrity: sha512-RBRT2gqEl0IKQABT4XTj78tpk9v7ehp+mazn2HbUeZl1YMdaGAQqhapjGTCe7uw7y0frDi4gS0uHzhvpFuI1sA==}
    engines: {node: '>=18'}
    cpu: [x64]
    os: [sunos]

  '@esbuild/win32-arm64@0.18.20':
    resolution: {integrity: sha512-ddYFR6ItYgoaq4v4JmQQaAI5s7npztfV4Ag6NrhiaW0RrnOXqBkgwZLofVTlq1daVTQNhtI5oieTvkRPfZrePg==}
    engines: {node: '>=12'}
    cpu: [arm64]
    os: [win32]

  '@esbuild/win32-arm64@0.19.12':
    resolution: {integrity: sha512-URgtR1dJnmGvX864pn1B2YUYNzjmXkuJOIqG2HdU62MVS4EHpU2946OZoTMnRUHklGtJdJZ33QfzdjGACXhn1A==}
    engines: {node: '>=12'}
    cpu: [arm64]
    os: [win32]

  '@esbuild/win32-arm64@0.23.1':
    resolution: {integrity: sha512-4O+gPR5rEBe2FpKOVyiJ7wNDPA8nGzDuJ6gN4okSA1gEOYZ67N8JPk58tkWtdtPeLz7lBnY6I5L3jdsr3S+A6A==}
    engines: {node: '>=18'}
    cpu: [arm64]
    os: [win32]

  '@esbuild/win32-ia32@0.18.20':
    resolution: {integrity: sha512-Wv7QBi3ID/rROT08SABTS7eV4hX26sVduqDOTe1MvGMjNd3EjOz4b7zeexIR62GTIEKrfJXKL9LFxTYgkyeu7g==}
    engines: {node: '>=12'}
    cpu: [ia32]
    os: [win32]

  '@esbuild/win32-ia32@0.19.12':
    resolution: {integrity: sha512-+ZOE6pUkMOJfmxmBZElNOx72NKpIa/HFOMGzu8fqzQJ5kgf6aTGrcJaFsNiVMH4JKpMipyK+7k0n2UXN7a8YKQ==}
    engines: {node: '>=12'}
    cpu: [ia32]
    os: [win32]

  '@esbuild/win32-ia32@0.23.1':
    resolution: {integrity: sha512-BcaL0Vn6QwCwre3Y717nVHZbAa4UBEigzFm6VdsVdT/MbZ38xoj1X9HPkZhbmaBGUD1W8vxAfffbDe8bA6AKnQ==}
    engines: {node: '>=18'}
    cpu: [ia32]
    os: [win32]

  '@esbuild/win32-x64@0.18.20':
    resolution: {integrity: sha512-kTdfRcSiDfQca/y9QIkng02avJ+NCaQvrMejlsB3RRv5sE9rRoeBPISaZpKxHELzRxZyLvNts1P27W3wV+8geQ==}
    engines: {node: '>=12'}
    cpu: [x64]
    os: [win32]

  '@esbuild/win32-x64@0.19.12':
    resolution: {integrity: sha512-T1QyPSDCyMXaO3pzBkF96E8xMkiRYbUEZADd29SyPGabqxMViNoii+NcK7eWJAEoU6RZyEm5lVSIjTmcdoB9HA==}
    engines: {node: '>=12'}
    cpu: [x64]
    os: [win32]

  '@esbuild/win32-x64@0.23.1':
    resolution: {integrity: sha512-BHpFFeslkWrXWyUPnbKm+xYYVYruCinGcftSBaa8zoF9hZO4BcSCFUvHVTtzpIY6YzUnYtuEhZ+C9iEXjxnasg==}
    engines: {node: '>=18'}
    cpu: [x64]
    os: [win32]

  '@eslint-community/eslint-utils@4.4.1':
    resolution: {integrity: sha512-s3O3waFUrMV8P/XaF/+ZTp1X9XBZW1a4B97ZnjQF2KYWaFD2A8KyFBsrsfSjEmjn3RGWAIuvlneuZm3CUK3jbA==}
    engines: {node: ^12.22.0 || ^14.17.0 || >=16.0.0}
    peerDependencies:
      eslint: ^6.0.0 || ^7.0.0 || >=8.0.0

  '@eslint-community/regexpp@4.12.1':
    resolution: {integrity: sha512-CCZCDJuduB9OUkFkY2IgppNZMi2lBQgD2qzwXkEia16cge2pijY/aXi96CJMquDMn3nJdlPV1A5KrJEXwfLNzQ==}
    engines: {node: ^12.0.0 || ^14.0.0 || >=16.0.0}

  '@eslint/eslintrc@2.1.4':
    resolution: {integrity: sha512-269Z39MS6wVJtsoUl10L60WdkhJVdPG24Q4eZTH3nnF6lpvSShEK3wQjDX9JRWAUPvPh7COouPpU9IrqaZFvtQ==}
    engines: {node: ^12.22.0 || ^14.17.0 || >=16.0.0}

  '@eslint/js@8.57.1':
    resolution: {integrity: sha512-d9zaMRSTIKDLhctzH12MtXvJKSSUhaHcjV+2Z+GK+EEY7XKpP5yR4x+N3TAcHTcu963nIr+TMcCb4DBCYX1z6Q==}
    engines: {node: ^12.22.0 || ^14.17.0 || >=16.0.0}

  '@fastify/busboy@2.1.1':
    resolution: {integrity: sha512-vBZP4NlzfOlerQTnba4aqZoMhE/a9HY7HRqoOPaETQcSQuWEIyZMHGfVu6w9wGtGK5fED5qRs2DteVCjOH60sA==}
    engines: {node: '>=14'}

  '@floating-ui/core@1.6.8':
    resolution: {integrity: sha512-7XJ9cPU+yI2QeLS+FCSlqNFZJq8arvswefkZrYI1yQBbftw6FyrZOxYSh+9S7z7TpeWlRt9zJ5IhM1WIL334jA==}

  '@floating-ui/dom@1.6.11':
    resolution: {integrity: sha512-qkMCxSR24v2vGkhYDo/UzxfJN3D4syqSjyuTFz6C7XcpU1pASPRieNI0Kj5VP3/503mOfYiGY891ugBX1GlABQ==}

  '@floating-ui/react-dom@2.1.2':
    resolution: {integrity: sha512-06okr5cgPzMNBy+Ycse2A6udMi4bqwW/zgBF/rwjcNqWkyr82Mcg8b0vjX8OJpZFy/FKjJmw6wV7t44kK6kW7A==}
    peerDependencies:
      react: '>=16.8.0'
      react-dom: '>=16.8.0'

  '@floating-ui/utils@0.2.8':
    resolution: {integrity: sha512-kym7SodPp8/wloecOpcmSnWJsK7M0E5Wg8UcFA+uO4B9s5d0ywXOEro/8HM9x0rW+TljRzul/14UYz3TleT3ig==}

  '@humanwhocodes/config-array@0.13.0':
    resolution: {integrity: sha512-DZLEEqFWQFiyK6h5YIeynKx7JlvCYWL0cImfSRXZ9l4Sg2efkFGTuFf6vzXjK1cq6IYkU+Eg/JizXw+TD2vRNw==}
    engines: {node: '>=10.10.0'}
    deprecated: Use @eslint/config-array instead

  '@humanwhocodes/module-importer@1.0.1':
    resolution: {integrity: sha512-bxveV4V8v5Yb4ncFTT3rPSgZBOpCkjfK0y4oVVVJwIuDVBRMDXrPyXRL988i5ap9m9bnyEEjWfm5WkBmtffLfA==}
    engines: {node: '>=12.22'}

  '@humanwhocodes/object-schema@2.0.3':
    resolution: {integrity: sha512-93zYdMES/c1D69yZiKDBj0V24vqNzB/koF26KPaagAfd3P/4gUlh3Dys5ogAK+Exi9QyzlD8x/08Zt7wIKcDcA==}
    deprecated: Use @eslint/object-schema instead

  '@img/sharp-darwin-arm64@0.33.5':
    resolution: {integrity: sha512-UT4p+iz/2H4twwAoLCqfA9UH5pI6DggwKEGuaPy7nCVQ8ZsiY5PIcrRvD1DzuY3qYL07NtIQcWnBSY/heikIFQ==}
    engines: {node: ^18.17.0 || ^20.3.0 || >=21.0.0}
    cpu: [arm64]
    os: [darwin]

  '@img/sharp-darwin-x64@0.33.5':
    resolution: {integrity: sha512-fyHac4jIc1ANYGRDxtiqelIbdWkIuQaI84Mv45KvGRRxSAa7o7d1ZKAOBaYbnepLC1WqxfpimdeWfvqqSGwR2Q==}
    engines: {node: ^18.17.0 || ^20.3.0 || >=21.0.0}
    cpu: [x64]
    os: [darwin]

  '@img/sharp-libvips-darwin-arm64@1.0.4':
    resolution: {integrity: sha512-XblONe153h0O2zuFfTAbQYAX2JhYmDHeWikp1LM9Hul9gVPjFY427k6dFEcOL72O01QxQsWi761svJ/ev9xEDg==}
    cpu: [arm64]
    os: [darwin]

  '@img/sharp-libvips-darwin-x64@1.0.4':
    resolution: {integrity: sha512-xnGR8YuZYfJGmWPvmlunFaWJsb9T/AO2ykoP3Fz/0X5XV2aoYBPkX6xqCQvUTKKiLddarLaxpzNe+b1hjeWHAQ==}
    cpu: [x64]
    os: [darwin]

  '@img/sharp-libvips-linux-arm64@1.0.4':
    resolution: {integrity: sha512-9B+taZ8DlyyqzZQnoeIvDVR/2F4EbMepXMc/NdVbkzsJbzkUjhXv/70GQJ7tdLA4YJgNP25zukcxpX2/SueNrA==}
    cpu: [arm64]
    os: [linux]

  '@img/sharp-libvips-linux-arm@1.0.5':
    resolution: {integrity: sha512-gvcC4ACAOPRNATg/ov8/MnbxFDJqf/pDePbBnuBDcjsI8PssmjoKMAz4LtLaVi+OnSb5FK/yIOamqDwGmXW32g==}
    cpu: [arm]
    os: [linux]

  '@img/sharp-libvips-linux-s390x@1.0.4':
    resolution: {integrity: sha512-u7Wz6ntiSSgGSGcjZ55im6uvTrOxSIS8/dgoVMoiGE9I6JAfU50yH5BoDlYA1tcuGS7g/QNtetJnxA6QEsCVTA==}
    cpu: [s390x]
    os: [linux]

  '@img/sharp-libvips-linux-x64@1.0.4':
    resolution: {integrity: sha512-MmWmQ3iPFZr0Iev+BAgVMb3ZyC4KeFc3jFxnNbEPas60e1cIfevbtuyf9nDGIzOaW9PdnDciJm+wFFaTlj5xYw==}
    cpu: [x64]
    os: [linux]

  '@img/sharp-libvips-linuxmusl-arm64@1.0.4':
    resolution: {integrity: sha512-9Ti+BbTYDcsbp4wfYib8Ctm1ilkugkA/uscUn6UXK1ldpC1JjiXbLfFZtRlBhjPZ5o1NCLiDbg8fhUPKStHoTA==}
    cpu: [arm64]
    os: [linux]

  '@img/sharp-libvips-linuxmusl-x64@1.0.4':
    resolution: {integrity: sha512-viYN1KX9m+/hGkJtvYYp+CCLgnJXwiQB39damAO7WMdKWlIhmYTfHjwSbQeUK/20vY154mwezd9HflVFM1wVSw==}
    cpu: [x64]
    os: [linux]

  '@img/sharp-linux-arm64@0.33.5':
    resolution: {integrity: sha512-JMVv+AMRyGOHtO1RFBiJy/MBsgz0x4AWrT6QoEVVTyh1E39TrCUpTRI7mx9VksGX4awWASxqCYLCV4wBZHAYxA==}
    engines: {node: ^18.17.0 || ^20.3.0 || >=21.0.0}
    cpu: [arm64]
    os: [linux]

  '@img/sharp-linux-arm@0.33.5':
    resolution: {integrity: sha512-JTS1eldqZbJxjvKaAkxhZmBqPRGmxgu+qFKSInv8moZ2AmT5Yib3EQ1c6gp493HvrvV8QgdOXdyaIBrhvFhBMQ==}
    engines: {node: ^18.17.0 || ^20.3.0 || >=21.0.0}
    cpu: [arm]
    os: [linux]

  '@img/sharp-linux-s390x@0.33.5':
    resolution: {integrity: sha512-y/5PCd+mP4CA/sPDKl2961b+C9d+vPAveS33s6Z3zfASk2j5upL6fXVPZi7ztePZ5CuH+1kW8JtvxgbuXHRa4Q==}
    engines: {node: ^18.17.0 || ^20.3.0 || >=21.0.0}
    cpu: [s390x]
    os: [linux]

  '@img/sharp-linux-x64@0.33.5':
    resolution: {integrity: sha512-opC+Ok5pRNAzuvq1AG0ar+1owsu842/Ab+4qvU879ippJBHvyY5n2mxF1izXqkPYlGuP/M556uh53jRLJmzTWA==}
    engines: {node: ^18.17.0 || ^20.3.0 || >=21.0.0}
    cpu: [x64]
    os: [linux]

  '@img/sharp-linuxmusl-arm64@0.33.5':
    resolution: {integrity: sha512-XrHMZwGQGvJg2V/oRSUfSAfjfPxO+4DkiRh6p2AFjLQztWUuY/o8Mq0eMQVIY7HJ1CDQUJlxGGZRw1a5bqmd1g==}
    engines: {node: ^18.17.0 || ^20.3.0 || >=21.0.0}
    cpu: [arm64]
    os: [linux]

  '@img/sharp-linuxmusl-x64@0.33.5':
    resolution: {integrity: sha512-WT+d/cgqKkkKySYmqoZ8y3pxx7lx9vVejxW/W4DOFMYVSkErR+w7mf2u8m/y4+xHe7yY9DAXQMWQhpnMuFfScw==}
    engines: {node: ^18.17.0 || ^20.3.0 || >=21.0.0}
    cpu: [x64]
    os: [linux]

  '@img/sharp-wasm32@0.33.5':
    resolution: {integrity: sha512-ykUW4LVGaMcU9lu9thv85CbRMAwfeadCJHRsg2GmeRa/cJxsVY9Rbd57JcMxBkKHag5U/x7TSBpScF4U8ElVzg==}
    engines: {node: ^18.17.0 || ^20.3.0 || >=21.0.0}
    cpu: [wasm32]

  '@img/sharp-win32-ia32@0.33.5':
    resolution: {integrity: sha512-T36PblLaTwuVJ/zw/LaH0PdZkRz5rd3SmMHX8GSmR7vtNSP5Z6bQkExdSK7xGWyxLw4sUknBuugTelgw2faBbQ==}
    engines: {node: ^18.17.0 || ^20.3.0 || >=21.0.0}
    cpu: [ia32]
    os: [win32]

  '@img/sharp-win32-x64@0.33.5':
    resolution: {integrity: sha512-MpY/o8/8kj+EcnxwvrP4aTJSWw/aZ7JIGR4aBeZkZw5B7/Jn+tY9/VNwtcoGmdT7GfggGIU4kygOMSbYnOrAbg==}
    engines: {node: ^18.17.0 || ^20.3.0 || >=21.0.0}
    cpu: [x64]
    os: [win32]

  '@isaacs/cliui@8.0.2':
    resolution: {integrity: sha512-O8jcjabXaleOG9DQ0+ARXWZBTfnP4WNAqzuiJK7ll44AmxGKv/J2M4TPjxjY3znBCfvBXFzucm1twdyFybFqEA==}
    engines: {node: '>=12'}

  '@jridgewell/gen-mapping@0.3.5':
    resolution: {integrity: sha512-IzL8ZoEDIBRWEzlCcRhOaCupYyN5gdIK+Q6fbFdPDg6HqX6jpkItn7DFIpW9LQzXG6Df9sA7+OKnq0qlz/GaQg==}
    engines: {node: '>=6.0.0'}

  '@jridgewell/resolve-uri@3.1.2':
    resolution: {integrity: sha512-bRISgCIjP20/tbWSPWMEi54QVPRZExkuD9lJL+UIxUKtwVJA8wW1Trb1jMs1RFXo1CBTNZ/5hpC9QvmKWdopKw==}
    engines: {node: '>=6.0.0'}

  '@jridgewell/set-array@1.2.1':
    resolution: {integrity: sha512-R8gLRTZeyp03ymzP/6Lil/28tGeGEzhx1q2k703KGWRAI1VdvPIXdG70VJc2pAMw3NA6JKL5hhFu1sJX0Mnn/A==}
    engines: {node: '>=6.0.0'}

  '@jridgewell/sourcemap-codec@1.5.0':
    resolution: {integrity: sha512-gv3ZRaISU3fjPAgNsriBRqGWQL6quFx04YMPW/zD8XMLsU32mhCCbfbO6KZFLjvYpCZ8zyDEgqsgf+PwPaM7GQ==}

  '@jridgewell/trace-mapping@0.3.25':
    resolution: {integrity: sha512-vNk6aEwybGtawWmy/PzwnGDOjCkLWSD2wqvjGGAgOAwCGWySYXfYoxt00IJkTF+8Lb57DwOb3Aa0o9CApepiYQ==}

  '@lezer/common@1.2.3':
    resolution: {integrity: sha512-w7ojc8ejBqr2REPsWxJjrMFsA/ysDCFICn8zEOR9mrqzOu2amhITYuLD8ag6XZf0CFXDrhKqw7+tW8cX66NaDA==}

  '@lezer/highlight@1.2.1':
    resolution: {integrity: sha512-Z5duk4RN/3zuVO7Jq0pGLJ3qynpxUVsh7IbUbGj88+uV2ApSAn6kWg2au3iJb+0Zi7kKtqffIESgNcRXWZWmSA==}

  '@lezer/javascript@1.4.21':
    resolution: {integrity: sha512-lL+1fcuxWYPURMM/oFZLEDm0XuLN128QPV+VuGtKpeaOGdcl9F2LYC3nh1S9LkPqx9M0mndZFdXCipNAZpzIkQ==}

  '@lezer/lr@1.4.2':
    resolution: {integrity: sha512-pu0K1jCIdnQ12aWNaAVU5bzi7Bd1w54J3ECgANPmYLtQKP0HBj2cE/5coBD66MT10xbtIuUr7tg0Shbsvk0mDA==}

  '@lezer/python@1.1.15':
    resolution: {integrity: sha512-aVQ43m2zk4FZYedCqL0KHPEUsqZOrmAvRhkhHlVPnDD1HODDyyQv5BRIuod4DadkgBEZd53vQOtXTonNbEgjrQ==}

  '@marijn/find-cluster-break@1.0.2':
    resolution: {integrity: sha512-l0h88YhZFyKdXIFNfSWpyjStDjGHwZ/U7iobcK1cQQD8sejsONdQtTVU+1wVN1PBw40PiiHB1vA5S7VTfQiP9g==}

  '@neondatabase/serverless@0.9.5':
    resolution: {integrity: sha512-siFas6gItqv6wD/pZnvdu34wEqgG3nSE6zWZdq5j2DEsa+VvX8i/5HXJOo06qrw5axPXn+lGCxeR+NLaSPIXug==}

  '@next/env@15.0.3-canary.2':
    resolution: {integrity: sha512-+1Gbej9xUFJuXl8R0hQh7yGsfOOhf/U7CPpu9o980G5upph6iCPIVcn6GE4pnF7gK4mPn+paBMMtqjIl3XOdpA==}

  '@next/eslint-plugin-next@14.2.5':
    resolution: {integrity: sha512-LY3btOpPh+OTIpviNojDpUdIbHW9j0JBYBjsIp8IxtDFfYFyORvw3yNq6N231FVqQA7n7lwaf7xHbVJlA1ED7g==}

  '@next/swc-darwin-arm64@15.0.3-canary.2':
    resolution: {integrity: sha512-gB0z5Src6KZ6/JqWM/CL/6kJUD8SKanrBlrsNUfOj3ZzQlP7aov6K63P7zUIKXuB7QK0rwfgLuncUHKm+PWsuA==}
    engines: {node: '>= 10'}
    cpu: [arm64]
    os: [darwin]

  '@next/swc-darwin-x64@15.0.3-canary.2':
    resolution: {integrity: sha512-R6xFPG7au0tMoXfCgxHTUAhKFAtbT3om2WaXA9QVDe9b2EkxPngPinmTTdEgMuv7R1AwitcpNhhOrn9U1vqTVQ==}
    engines: {node: '>= 10'}
    cpu: [x64]
    os: [darwin]

  '@next/swc-linux-arm64-gnu@15.0.3-canary.2':
    resolution: {integrity: sha512-5fYl9TBVbUj/wXNiqjkz/WVmgVDYSi5L6KHQWRvK9UGlRAcbDLwKwBtBAm4PB4GgzPJ/aVHUdbXnEAQIP7g51A==}
    engines: {node: '>= 10'}
    cpu: [arm64]
    os: [linux]

  '@next/swc-linux-arm64-musl@15.0.3-canary.2':
    resolution: {integrity: sha512-n+gMZ6dtj0BD2y6dPzzy+8r5TIQPsYNzODfAw7nwor0kGp5Y6HJwrKmnDj3wDTEEh2107gq27T7g8BlcNXl0Nw==}
    engines: {node: '>= 10'}
    cpu: [arm64]
    os: [linux]

  '@next/swc-linux-x64-gnu@15.0.3-canary.2':
    resolution: {integrity: sha512-PEpD1RinW/+IK/zLilM8dhinLhZXduY0+PYN7V5lKDbzQs5y0yp4vneXAtEt5oHGoi7bWA2arlVO5e2AWqRpFA==}
    engines: {node: '>= 10'}
    cpu: [x64]
    os: [linux]

  '@next/swc-linux-x64-musl@15.0.3-canary.2':
    resolution: {integrity: sha512-bCGz+q00/mzA3K4Jsb/kzH5ivFrHgXpZY+zWxC9sgfxObhvl9bx/MlPdoYI4FwOGuQC+mbgLUOHpNvXSswbrjw==}
    engines: {node: '>= 10'}
    cpu: [x64]
    os: [linux]

  '@next/swc-win32-arm64-msvc@15.0.3-canary.2':
    resolution: {integrity: sha512-W5MCeg0LVV3xxUoLt5fIV1d+M6LSLkp4vvg32ZTSkshf5lPvWG612U/8rWAoJacfYue8FaPTFOQ7Gg10E+Qhig==}
    engines: {node: '>= 10'}
    cpu: [arm64]
    os: [win32]

  '@next/swc-win32-x64-msvc@15.0.3-canary.2':
    resolution: {integrity: sha512-o1RAgC6m5wY0TpDIMTw+V1wQp9gOC/+WqKBWE0YslF9B9jg7Tj3+/cOcs4t6T/cvm1S8ILtD0qUCZqkWSDtcrQ==}
    engines: {node: '>= 10'}
    cpu: [x64]
    os: [win32]

  '@nodelib/fs.scandir@2.1.5':
    resolution: {integrity: sha512-vq24Bq3ym5HEQm2NKCr3yXDwjc7vTsEThRDnkp2DK9p1uqLR+DHurm/NOTo0KG7HYHU7eppKZj3MyqYuMBf62g==}
    engines: {node: '>= 8'}

  '@nodelib/fs.stat@2.0.5':
    resolution: {integrity: sha512-RkhPPp2zrqDAQA/2jNhnztcPAlv64XdhIp7a7454A5ovI7Bukxgt7MX7udwAu3zg1DcpPU0rz3VV1SeaqvY4+A==}
    engines: {node: '>= 8'}

  '@nodelib/fs.walk@1.2.8':
    resolution: {integrity: sha512-oGB+UxlgWcgQkgwo8GcEGwemoTFt3FIO9ababBmaGwXIoBKZ+GTy0pP185beGg7Llih/NSHSV2XAs1lnznocSg==}
    engines: {node: '>= 8'}

  '@nolyfill/is-core-module@1.0.39':
    resolution: {integrity: sha512-nn5ozdjYQpUCZlWGuxcJY/KpxkWQs4DcbMCmKojjyrYDEAGy4Ce19NN4v5MduafTwJlbKc99UA8YhSVqq9yPZA==}
    engines: {node: '>=12.4.0'}

  '@opentelemetry/api@1.9.0':
    resolution: {integrity: sha512-3giAOQvZiH5F9bMlMiv8+GSPMeqg0dbaeo58/0SlA9sxSqZhnUtxzX9/2FzyhS9sWQf5S0GJE0AKBrFqjpeYcg==}
    engines: {node: '>=8.0.0'}

  '@panva/hkdf@1.2.1':
    resolution: {integrity: sha512-6oclG6Y3PiDFcoyk8srjLfVKyMfVCKJ27JwNPViuXziFpmdz+MZnZN/aKY0JGXgYuO/VghU0jcOAZgWXZ1Dmrw==}

  '@pkgjs/parseargs@0.11.0':
    resolution: {integrity: sha512-+1VkjdD0QBLPodGrJUeqarH8VAIvQODIbwh9XpP5Syisf7YoQgsJKPNFoqqLQlu+VQ/tVSshMR6loPMn8U+dPg==}
    engines: {node: '>=14'}

  '@radix-ui/number@1.1.0':
    resolution: {integrity: sha512-V3gRzhVNU1ldS5XhAPTom1fOIo4ccrjjJgmE+LI2h/WaFpHmx0MQApT+KZHnx8abG6Avtfcz4WoEciMnpFT3HQ==}

  '@radix-ui/primitive@1.1.0':
    resolution: {integrity: sha512-4Z8dn6Upk0qk4P74xBhZ6Hd/w0mPEzOOLxy4xiPXOXqjF7jZS0VAKk7/x/H6FyY2zCkYJqePf1G5KmkmNJ4RBA==}

  '@radix-ui/react-alert-dialog@1.1.2':
    resolution: {integrity: sha512-eGSlLzPhKO+TErxkiGcCZGuvbVMnLA1MTnyBksGOeGRGkxHiiJUujsjmNTdWTm4iHVSRaUao9/4Ur671auMghQ==}
    peerDependencies:
      '@types/react': '*'
      '@types/react-dom': '*'
      react: ^16.8 || ^17.0 || ^18.0 || ^19.0 || ^19.0.0-rc
      react-dom: ^16.8 || ^17.0 || ^18.0 || ^19.0 || ^19.0.0-rc
    peerDependenciesMeta:
      '@types/react':
        optional: true
      '@types/react-dom':
        optional: true

  '@radix-ui/react-arrow@1.1.0':
    resolution: {integrity: sha512-FmlW1rCg7hBpEBwFbjHwCW6AmWLQM6g/v0Sn8XbP9NvmSZ2San1FpQeyPtufzOMSIx7Y4dzjlHoifhp+7NkZhw==}
    peerDependencies:
      '@types/react': '*'
      '@types/react-dom': '*'
      react: ^16.8 || ^17.0 || ^18.0 || ^19.0 || ^19.0.0-rc
      react-dom: ^16.8 || ^17.0 || ^18.0 || ^19.0 || ^19.0.0-rc
    peerDependenciesMeta:
      '@types/react':
        optional: true
      '@types/react-dom':
        optional: true

  '@radix-ui/react-collection@1.1.0':
    resolution: {integrity: sha512-GZsZslMJEyo1VKm5L1ZJY8tGDxZNPAoUeQUIbKeJfoi7Q4kmig5AsgLMYYuyYbfjd8fBmFORAIwYAkXMnXZgZw==}
    peerDependencies:
      '@types/react': '*'
      '@types/react-dom': '*'
      react: ^16.8 || ^17.0 || ^18.0 || ^19.0 || ^19.0.0-rc
      react-dom: ^16.8 || ^17.0 || ^18.0 || ^19.0 || ^19.0.0-rc
    peerDependenciesMeta:
      '@types/react':
        optional: true
      '@types/react-dom':
        optional: true

  '@radix-ui/react-compose-refs@1.1.0':
    resolution: {integrity: sha512-b4inOtiaOnYf9KWyO3jAeeCG6FeyfY6ldiEPanbUjWd+xIk5wZeHa8yVwmrJ2vderhu/BQvzCrJI0lHd+wIiqw==}
    peerDependencies:
      '@types/react': '*'
      react: ^16.8 || ^17.0 || ^18.0 || ^19.0 || ^19.0.0-rc
    peerDependenciesMeta:
      '@types/react':
        optional: true

  '@radix-ui/react-context@1.1.0':
    resolution: {integrity: sha512-OKrckBy+sMEgYM/sMmqmErVn0kZqrHPJze+Ql3DzYsDDp0hl0L62nx/2122/Bvps1qz645jlcu2tD9lrRSdf8A==}
    peerDependencies:
      '@types/react': '*'
      react: ^16.8 || ^17.0 || ^18.0 || ^19.0 || ^19.0.0-rc
    peerDependenciesMeta:
      '@types/react':
        optional: true

  '@radix-ui/react-context@1.1.1':
    resolution: {integrity: sha512-UASk9zi+crv9WteK/NU4PLvOoL3OuE6BWVKNF6hPRBtYBDXQ2u5iu3O59zUlJiTVvkyuycnqrztsHVJwcK9K+Q==}
    peerDependencies:
      '@types/react': '*'
      react: ^16.8 || ^17.0 || ^18.0 || ^19.0 || ^19.0.0-rc
    peerDependenciesMeta:
      '@types/react':
        optional: true

  '@radix-ui/react-dialog@1.1.2':
    resolution: {integrity: sha512-Yj4dZtqa2o+kG61fzB0H2qUvmwBA2oyQroGLyNtBj1beo1khoQ3q1a2AO8rrQYjd8256CO9+N8L9tvsS+bnIyA==}
    peerDependencies:
      '@types/react': '*'
      '@types/react-dom': '*'
      react: ^16.8 || ^17.0 || ^18.0 || ^19.0 || ^19.0.0-rc
      react-dom: ^16.8 || ^17.0 || ^18.0 || ^19.0 || ^19.0.0-rc
    peerDependenciesMeta:
      '@types/react':
        optional: true
      '@types/react-dom':
        optional: true

  '@radix-ui/react-direction@1.1.0':
    resolution: {integrity: sha512-BUuBvgThEiAXh2DWu93XsT+a3aWrGqolGlqqw5VU1kG7p/ZH2cuDlM1sRLNnY3QcBS69UIz2mcKhMxDsdewhjg==}
    peerDependencies:
      '@types/react': '*'
      react: ^16.8 || ^17.0 || ^18.0 || ^19.0 || ^19.0.0-rc
    peerDependenciesMeta:
      '@types/react':
        optional: true

  '@radix-ui/react-dismissable-layer@1.1.1':
    resolution: {integrity: sha512-QSxg29lfr/xcev6kSz7MAlmDnzbP1eI/Dwn3Tp1ip0KT5CUELsxkekFEMVBEoykI3oV39hKT4TKZzBNMbcTZYQ==}
    peerDependencies:
      '@types/react': '*'
      '@types/react-dom': '*'
      react: ^16.8 || ^17.0 || ^18.0 || ^19.0 || ^19.0.0-rc
      react-dom: ^16.8 || ^17.0 || ^18.0 || ^19.0 || ^19.0.0-rc
    peerDependenciesMeta:
      '@types/react':
        optional: true
      '@types/react-dom':
        optional: true

  '@radix-ui/react-dropdown-menu@2.1.2':
    resolution: {integrity: sha512-GVZMR+eqK8/Kes0a36Qrv+i20bAPXSn8rCBTHx30w+3ECnR5o3xixAlqcVaYvLeyKUsm0aqyhWfmUcqufM8nYA==}
    peerDependencies:
      '@types/react': '*'
      '@types/react-dom': '*'
      react: ^16.8 || ^17.0 || ^18.0 || ^19.0 || ^19.0.0-rc
      react-dom: ^16.8 || ^17.0 || ^18.0 || ^19.0 || ^19.0.0-rc
    peerDependenciesMeta:
      '@types/react':
        optional: true
      '@types/react-dom':
        optional: true

  '@radix-ui/react-focus-guards@1.1.1':
    resolution: {integrity: sha512-pSIwfrT1a6sIoDASCSpFwOasEwKTZWDw/iBdtnqKO7v6FeOzYJ7U53cPzYFVR3geGGXgVHaH+CdngrrAzqUGxg==}
    peerDependencies:
      '@types/react': '*'
      react: ^16.8 || ^17.0 || ^18.0 || ^19.0 || ^19.0.0-rc
    peerDependenciesMeta:
      '@types/react':
        optional: true

  '@radix-ui/react-focus-scope@1.1.0':
    resolution: {integrity: sha512-200UD8zylvEyL8Bx+z76RJnASR2gRMuxlgFCPAe/Q/679a/r0eK3MBVYMb7vZODZcffZBdob1EGnky78xmVvcA==}
    peerDependencies:
      '@types/react': '*'
      '@types/react-dom': '*'
      react: ^16.8 || ^17.0 || ^18.0 || ^19.0 || ^19.0.0-rc
      react-dom: ^16.8 || ^17.0 || ^18.0 || ^19.0 || ^19.0.0-rc
    peerDependenciesMeta:
      '@types/react':
        optional: true
      '@types/react-dom':
        optional: true

  '@radix-ui/react-icons@1.3.0':
    resolution: {integrity: sha512-jQxj/0LKgp+j9BiTXz3O3sgs26RNet2iLWmsPyRz2SIcR4q/4SbazXfnYwbAr+vLYKSfc7qxzyGQA1HLlYiuNw==}
    peerDependencies:
      react: ^16.x || ^17.x || ^18.x

  '@radix-ui/react-id@1.1.0':
    resolution: {integrity: sha512-EJUrI8yYh7WOjNOqpoJaf1jlFIH2LvtgAl+YcFqNCa+4hj64ZXmPkAKOFs/ukjz3byN6bdb/AVUqHkI8/uWWMA==}
    peerDependencies:
      '@types/react': '*'
      react: ^16.8 || ^17.0 || ^18.0 || ^19.0 || ^19.0.0-rc
    peerDependenciesMeta:
      '@types/react':
        optional: true

  '@radix-ui/react-label@2.1.0':
    resolution: {integrity: sha512-peLblDlFw/ngk3UWq0VnYaOLy6agTZZ+MUO/WhVfm14vJGML+xH4FAl2XQGLqdefjNb7ApRg6Yn7U42ZhmYXdw==}
    peerDependencies:
      '@types/react': '*'
      '@types/react-dom': '*'
      react: ^16.8 || ^17.0 || ^18.0 || ^19.0 || ^19.0.0-rc
      react-dom: ^16.8 || ^17.0 || ^18.0 || ^19.0 || ^19.0.0-rc
    peerDependenciesMeta:
      '@types/react':
        optional: true
      '@types/react-dom':
        optional: true

  '@radix-ui/react-menu@2.1.2':
    resolution: {integrity: sha512-lZ0R4qR2Al6fZ4yCCZzu/ReTFrylHFxIqy7OezIpWF4bL0o9biKo0pFIvkaew3TyZ9Fy5gYVrR5zCGZBVbO1zg==}
    peerDependencies:
      '@types/react': '*'
      '@types/react-dom': '*'
      react: ^16.8 || ^17.0 || ^18.0 || ^19.0 || ^19.0.0-rc
      react-dom: ^16.8 || ^17.0 || ^18.0 || ^19.0 || ^19.0.0-rc
    peerDependenciesMeta:
      '@types/react':
        optional: true
      '@types/react-dom':
        optional: true

  '@radix-ui/react-popper@1.2.0':
    resolution: {integrity: sha512-ZnRMshKF43aBxVWPWvbj21+7TQCvhuULWJ4gNIKYpRlQt5xGRhLx66tMp8pya2UkGHTSlhpXwmjqltDYHhw7Vg==}
    peerDependencies:
      '@types/react': '*'
      '@types/react-dom': '*'
      react: ^16.8 || ^17.0 || ^18.0 || ^19.0 || ^19.0.0-rc
      react-dom: ^16.8 || ^17.0 || ^18.0 || ^19.0 || ^19.0.0-rc
    peerDependenciesMeta:
      '@types/react':
        optional: true
      '@types/react-dom':
        optional: true

  '@radix-ui/react-portal@1.1.2':
    resolution: {integrity: sha512-WeDYLGPxJb/5EGBoedyJbT0MpoULmwnIPMJMSldkuiMsBAv7N1cRdsTWZWht9vpPOiN3qyiGAtbK2is47/uMFg==}
    peerDependencies:
      '@types/react': '*'
      '@types/react-dom': '*'
      react: ^16.8 || ^17.0 || ^18.0 || ^19.0 || ^19.0.0-rc
      react-dom: ^16.8 || ^17.0 || ^18.0 || ^19.0 || ^19.0.0-rc
    peerDependenciesMeta:
      '@types/react':
        optional: true
      '@types/react-dom':
        optional: true

  '@radix-ui/react-presence@1.1.1':
    resolution: {integrity: sha512-IeFXVi4YS1K0wVZzXNrbaaUvIJ3qdY+/Ih4eHFhWA9SwGR9UDX7Ck8abvL57C4cv3wwMvUE0OG69Qc3NCcTe/A==}
    peerDependencies:
      '@types/react': '*'
      '@types/react-dom': '*'
      react: ^16.8 || ^17.0 || ^18.0 || ^19.0 || ^19.0.0-rc
      react-dom: ^16.8 || ^17.0 || ^18.0 || ^19.0 || ^19.0.0-rc
    peerDependenciesMeta:
      '@types/react':
        optional: true
      '@types/react-dom':
        optional: true

  '@radix-ui/react-primitive@2.0.0':
    resolution: {integrity: sha512-ZSpFm0/uHa8zTvKBDjLFWLo8dkr4MBsiDLz0g3gMUwqgLHz9rTaRRGYDgvZPtBJgYCBKXkS9fzmoySgr8CO6Cw==}
    peerDependencies:
      '@types/react': '*'
      '@types/react-dom': '*'
      react: ^16.8 || ^17.0 || ^18.0 || ^19.0 || ^19.0.0-rc
      react-dom: ^16.8 || ^17.0 || ^18.0 || ^19.0 || ^19.0.0-rc
    peerDependenciesMeta:
      '@types/react':
        optional: true
      '@types/react-dom':
        optional: true

  '@radix-ui/react-roving-focus@1.1.0':
    resolution: {integrity: sha512-EA6AMGeq9AEeQDeSH0aZgG198qkfHSbvWTf1HvoDmOB5bBG/qTxjYMWUKMnYiV6J/iP/J8MEFSuB2zRU2n7ODA==}
    peerDependencies:
      '@types/react': '*'
      '@types/react-dom': '*'
      react: ^16.8 || ^17.0 || ^18.0 || ^19.0 || ^19.0.0-rc
      react-dom: ^16.8 || ^17.0 || ^18.0 || ^19.0 || ^19.0.0-rc
    peerDependenciesMeta:
      '@types/react':
        optional: true
      '@types/react-dom':
        optional: true

  '@radix-ui/react-select@2.1.2':
    resolution: {integrity: sha512-rZJtWmorC7dFRi0owDmoijm6nSJH1tVw64QGiNIZ9PNLyBDtG+iAq+XGsya052At4BfarzY/Dhv9wrrUr6IMZA==}
    peerDependencies:
      '@types/react': '*'
      '@types/react-dom': '*'
      react: ^16.8 || ^17.0 || ^18.0 || ^19.0 || ^19.0.0-rc
      react-dom: ^16.8 || ^17.0 || ^18.0 || ^19.0 || ^19.0.0-rc
    peerDependenciesMeta:
      '@types/react':
        optional: true
      '@types/react-dom':
        optional: true

  '@radix-ui/react-separator@1.1.0':
    resolution: {integrity: sha512-3uBAs+egzvJBDZAzvb/n4NxxOYpnspmWxO2u5NbZ8Y6FM/NdrGSF9bop3Cf6F6C71z1rTSn8KV0Fo2ZVd79lGA==}
    peerDependencies:
      '@types/react': '*'
      '@types/react-dom': '*'
      react: ^16.8 || ^17.0 || ^18.0 || ^19.0 || ^19.0.0-rc
      react-dom: ^16.8 || ^17.0 || ^18.0 || ^19.0 || ^19.0.0-rc
    peerDependenciesMeta:
      '@types/react':
        optional: true
      '@types/react-dom':
        optional: true

  '@radix-ui/react-slot@1.1.0':
    resolution: {integrity: sha512-FUCf5XMfmW4dtYl69pdS4DbxKy8nj4M7SafBgPllysxmdachynNflAdp/gCsnYWNDnge6tI9onzMp5ARYc1KNw==}
    peerDependencies:
      '@types/react': '*'
      react: ^16.8 || ^17.0 || ^18.0 || ^19.0 || ^19.0.0-rc
    peerDependenciesMeta:
      '@types/react':
        optional: true

  '@radix-ui/react-tooltip@1.1.3':
    resolution: {integrity: sha512-Z4w1FIS0BqVFI2c1jZvb/uDVJijJjJ2ZMuPV81oVgTZ7g3BZxobplnMVvXtFWgtozdvYJ+MFWtwkM5S2HnAong==}
    peerDependencies:
      '@types/react': '*'
      '@types/react-dom': '*'
      react: ^16.8 || ^17.0 || ^18.0 || ^19.0 || ^19.0.0-rc
      react-dom: ^16.8 || ^17.0 || ^18.0 || ^19.0 || ^19.0.0-rc
    peerDependenciesMeta:
      '@types/react':
        optional: true
      '@types/react-dom':
        optional: true

  '@radix-ui/react-use-callback-ref@1.1.0':
    resolution: {integrity: sha512-CasTfvsy+frcFkbXtSJ2Zu9JHpN8TYKxkgJGWbjiZhFivxaeW7rMeZt7QELGVLaYVfFMsKHjb7Ak0nMEe+2Vfw==}
    peerDependencies:
      '@types/react': '*'
      react: ^16.8 || ^17.0 || ^18.0 || ^19.0 || ^19.0.0-rc
    peerDependenciesMeta:
      '@types/react':
        optional: true

  '@radix-ui/react-use-controllable-state@1.1.0':
    resolution: {integrity: sha512-MtfMVJiSr2NjzS0Aa90NPTnvTSg6C/JLCV7ma0W6+OMV78vd8OyRpID+Ng9LxzsPbLeuBnWBA1Nq30AtBIDChw==}
    peerDependencies:
      '@types/react': '*'
      react: ^16.8 || ^17.0 || ^18.0 || ^19.0 || ^19.0.0-rc
    peerDependenciesMeta:
      '@types/react':
        optional: true

  '@radix-ui/react-use-escape-keydown@1.1.0':
    resolution: {integrity: sha512-L7vwWlR1kTTQ3oh7g1O0CBF3YCyyTj8NmhLR+phShpyA50HCfBFKVJTpshm9PzLiKmehsrQzTYTpX9HvmC9rhw==}
    peerDependencies:
      '@types/react': '*'
      react: ^16.8 || ^17.0 || ^18.0 || ^19.0 || ^19.0.0-rc
    peerDependenciesMeta:
      '@types/react':
        optional: true

  '@radix-ui/react-use-layout-effect@1.1.0':
    resolution: {integrity: sha512-+FPE0rOdziWSrH9athwI1R0HDVbWlEhd+FR+aSDk4uWGmSJ9Z54sdZVDQPZAinJhJXwfT+qnj969mCsT2gfm5w==}
    peerDependencies:
      '@types/react': '*'
      react: ^16.8 || ^17.0 || ^18.0 || ^19.0 || ^19.0.0-rc
    peerDependenciesMeta:
      '@types/react':
        optional: true

  '@radix-ui/react-use-previous@1.1.0':
    resolution: {integrity: sha512-Z/e78qg2YFnnXcW88A4JmTtm4ADckLno6F7OXotmkQfeuCVaKuYzqAATPhVzl3delXE7CxIV8shofPn3jPc5Og==}
    peerDependencies:
      '@types/react': '*'
      react: ^16.8 || ^17.0 || ^18.0 || ^19.0 || ^19.0.0-rc
    peerDependenciesMeta:
      '@types/react':
        optional: true

  '@radix-ui/react-use-rect@1.1.0':
    resolution: {integrity: sha512-0Fmkebhr6PiseyZlYAOtLS+nb7jLmpqTrJyv61Pe68MKYW6OWdRE2kI70TaYY27u7H0lajqM3hSMMLFq18Z7nQ==}
    peerDependencies:
      '@types/react': '*'
      react: ^16.8 || ^17.0 || ^18.0 || ^19.0 || ^19.0.0-rc
    peerDependenciesMeta:
      '@types/react':
        optional: true

  '@radix-ui/react-use-size@1.1.0':
    resolution: {integrity: sha512-XW3/vWuIXHa+2Uwcc2ABSfcCledmXhhQPlGbfcRXbiUQI5Icjcg19BGCZVKKInYbvUCut/ufbbLLPFC5cbb1hw==}
    peerDependencies:
      '@types/react': '*'
      react: ^16.8 || ^17.0 || ^18.0 || ^19.0 || ^19.0.0-rc
    peerDependenciesMeta:
      '@types/react':
        optional: true

  '@radix-ui/react-visually-hidden@1.1.0':
    resolution: {integrity: sha512-N8MDZqtgCgG5S3aV60INAB475osJousYpZ4cTJ2cFbMpdHS5Y6loLTH8LPtkj2QN0x93J30HT/M3qJXM0+lyeQ==}
    peerDependencies:
      '@types/react': '*'
      '@types/react-dom': '*'
      react: ^16.8 || ^17.0 || ^18.0 || ^19.0 || ^19.0.0-rc
      react-dom: ^16.8 || ^17.0 || ^18.0 || ^19.0 || ^19.0.0-rc
    peerDependenciesMeta:
      '@types/react':
        optional: true
      '@types/react-dom':
        optional: true

  '@radix-ui/rect@1.1.0':
    resolution: {integrity: sha512-A9+lCBZoaMJlVKcRBz2YByCG+Cp2t6nAnMnNba+XiWxnj6r4JUFqfsgwocMBZU9LPtdxC6wB56ySYpc7LQIoJg==}

  '@rtsao/scc@1.1.0':
    resolution: {integrity: sha512-zt6OdqaDoOnJ1ZYsCYGt9YmWzDXl4vQdKTyJev62gFhRGKdx7mcT54V9KIjg+d2wi9EXsPvAPKe7i7WjfVWB8g==}

  '@rushstack/eslint-patch@1.10.4':
    resolution: {integrity: sha512-WJgX9nzTqknM393q1QJDJmoW28kUfEnybeTfVNcNAPnIx210RXm2DiXiHzfNPJNIUUb1tJnz/l4QGtJ30PgWmA==}

  '@swc/counter@0.1.3':
    resolution: {integrity: sha512-e2BR4lsJkkRlKZ/qCHPw9ZaSxc0MVUd7gtbtaB7aMvHeJVYe8sOB8DBZkP2DtISHGSku9sCK6T6cnY0CtXrOCQ==}

  '@swc/helpers@0.5.13':
    resolution: {integrity: sha512-UoKGxQ3r5kYI9dALKJapMmuK+1zWM/H17Z1+iwnNmzcJRnfFuevZs375TA5rW31pu4BS4NoSy1fRsexDXfWn5w==}

  '@tailwindcss/typography@0.5.15':
    resolution: {integrity: sha512-AqhlCXl+8grUz8uqExv5OTtgpjuVIwFTSXTrh8y9/pw6q2ek7fJ+Y8ZEVw7EB2DCcuCOtEjf9w3+J3rzts01uA==}
    peerDependencies:
      tailwindcss: '>=3.0.0 || insiders || >=4.0.0-alpha.20'

  '@types/cookie@0.6.0':
    resolution: {integrity: sha512-4Kh9a6B2bQciAhf7FSuMRRkUWecJgJu9nPnx3yzpsfXX/c50REIqpHY4C82bXP90qrLtXtkDxTZosYO3UpOwlA==}

  '@types/d3-scale@4.0.8':
    resolution: {integrity: sha512-gkK1VVTr5iNiYJ7vWDI+yUFFlszhNMtVeneJ6lUTKPjprsvLLI9/tgEGiXJOnlINJA8FyA88gfnQsHbybVZrYQ==}

  '@types/d3-time@3.0.3':
    resolution: {integrity: sha512-2p6olUZ4w3s+07q3Tm2dbiMZy5pCDfYwtLXXHUnVzXgQlZ/OyPtUz6OL382BkOuGlLXqfT+wqv8Fw2v8/0geBw==}

  '@types/debug@4.1.12':
    resolution: {integrity: sha512-vIChWdVG3LG1SMxEvI/AK+FWJthlrqlTu7fbrlywTkkaONwk/UAGaULXRlf8vkzFBLVm0zkMdCquhL5aOjhXPQ==}

  '@types/diff-match-patch@1.0.36':
    resolution: {integrity: sha512-xFdR6tkm0MWvBfO8xXCSsinYxHcqkQUlcHeSpMC2ukzOb6lwQAfDmW+Qt0AvlGd8HpsS28qKsB+oPeJn9I39jg==}

  '@types/estree-jsx@1.0.5':
    resolution: {integrity: sha512-52CcUVNFyfb1A2ALocQw/Dd1BQFNmSdkuC3BkZ6iqhdMfQz7JWOFRuJFloOzjk+6WijU56m9oKXFAXc7o3Towg==}

  '@types/estree@1.0.6':
    resolution: {integrity: sha512-AYnb1nQyY49te+VRAVgmzfcgjYS91mY5P0TKUDCLEM+gNnA+3T6rWITXRLYCpahpqSQbN5cE+gHpnPyXjHWxcw==}

  '@types/hast@3.0.4':
    resolution: {integrity: sha512-WPs+bbQw5aCj+x6laNGWLH3wviHtoCv/P3+otBhbOhJgG8qtpdAMlTCxLtsTWA7LH1Oh/bFCHsBn0TPS5m30EQ==}

  '@types/json5@0.0.29':
    resolution: {integrity: sha512-dRLjCWHYg4oaA77cxO64oO+7JwCwnIzkZPdrrC71jQmQtlhM556pwKo5bUzqvZndkVbeFLIIi+9TC40JNF5hNQ==}

  '@types/linkify-it@5.0.0':
    resolution: {integrity: sha512-sVDA58zAw4eWAffKOaQH5/5j3XeayukzDk+ewSsnv3p4yJEZHCCzMDiZM8e0OUrRvmpGZ85jf4yDHkHsgBNr9Q==}

  '@types/markdown-it@14.1.2':
    resolution: {integrity: sha512-promo4eFwuiW+TfGxhi+0x3czqTYJkG8qB17ZUJiVF10Xm7NLVRSLUsfRTU/6h1e24VvRnXCx+hG7li58lkzog==}

  '@types/mdast@4.0.4':
    resolution: {integrity: sha512-kGaNbPh1k7AFzgpud/gMdvIm5xuECykRR+JnWKQno9TAXVa6WIVCGTPvYGekIDL4uwCZQSYbUxNBSb1aUo79oA==}

  '@types/mdurl@2.0.0':
    resolution: {integrity: sha512-RGdgjQUZba5p6QEFAVx2OGb8rQDL/cPRG7GiedRzMcJ1tYnUANBncjbSB1NRGwbvjcPeikRABz2nshyPk1bhWg==}

  '@types/ms@0.7.34':
    resolution: {integrity: sha512-nG96G3Wp6acyAgJqGasjODb+acrI7KltPiRxzHPXnP3NgI28bpQDRv53olbqGXbfcgF5aiiHmO3xpwEpS5Ld9g==}

  '@types/node@22.9.0':
    resolution: {integrity: sha512-vuyHg81vvWA1Z1ELfvLko2c8f34gyA0zaic0+Rllc5lbCnbSyuvb2Oxpm6TAUAC/2xZN3QGqxBNggD1nNR2AfQ==}

  '@types/pdf-parse@1.1.4':
    resolution: {integrity: sha512-+gbBHbNCVGGYw1S9lAIIvrHW47UYOhMIFUsJcMkMrzy1Jf0vulBN3XQIjPgnoOXveMuHnF3b57fXROnY/Or7eg==}

  '@types/pg@8.11.6':
    resolution: {integrity: sha512-/2WmmBXHLsfRqzfHW7BNZ8SbYzE8OSk7i3WjFYvfgRHj7S1xj+16Je5fUKv3lVdVzk/zn9TXOqf+avFCFIE0yQ==}

  '@types/prop-types@15.7.13':
    resolution: {integrity: sha512-hCZTSvwbzWGvhqxp/RqVqwU999pBf2vp7hzIjiYOsl8wqOmUxkQ6ddw1cV3l8811+kdUFus/q4d1Y3E3SyEifA==}

  '@types/react-dom@18.3.1':
    resolution: {integrity: sha512-qW1Mfv8taImTthu4KoXgDfLuk4bydU6Q/TkADnDWWHwi4NX4BR+LWfTp2sVmTqRrsHvyDDTelgelxJ+SsejKKQ==}

  '@types/react@18.3.12':
    resolution: {integrity: sha512-D2wOSq/d6Agt28q7rSI3jhU7G6aiuzljDGZ2hTZHIkrTLUI+AF3WMeKkEZ9nN2fkBAlcktT6vcZjDFiIhMYEQw==}

  '@types/unist@2.0.11':
    resolution: {integrity: sha512-CmBKiL6NNo/OqgmMn95Fk9Whlp2mtvIv+KNpQKN2F4SjvrEesubTRWGYSg+BnWZOnlCaSTU1sMpsBOzgbYhnsA==}

  '@types/unist@3.0.3':
    resolution: {integrity: sha512-ko/gIFJRv177XgZsZcBwnqJN5x/Gien8qNOn0D5bQU/zAzVf9Zt3BlcUiLqhV9y4ARk0GbT3tnUiPNgnTXzc/Q==}

  '@typescript-eslint/parser@7.2.0':
    resolution: {integrity: sha512-5FKsVcHTk6TafQKQbuIVkXq58Fnbkd2wDL4LB7AURN7RUOu1utVP+G8+6u3ZhEroW3DF6hyo3ZEXxgKgp4KeCg==}
    engines: {node: ^16.0.0 || >=18.0.0}
    peerDependencies:
      eslint: ^8.56.0
      typescript: '*'
    peerDependenciesMeta:
      typescript:
        optional: true

  '@typescript-eslint/scope-manager@7.2.0':
    resolution: {integrity: sha512-Qh976RbQM/fYtjx9hs4XkayYujB/aPwglw2choHmf3zBjB4qOywWSdt9+KLRdHubGcoSwBnXUH2sR3hkyaERRg==}
    engines: {node: ^16.0.0 || >=18.0.0}

  '@typescript-eslint/types@7.2.0':
    resolution: {integrity: sha512-XFtUHPI/abFhm4cbCDc5Ykc8npOKBSJePY3a3s+lwumt7XWJuzP5cZcfZ610MIPHjQjNsOLlYK8ASPaNG8UiyA==}
    engines: {node: ^16.0.0 || >=18.0.0}

  '@typescript-eslint/typescript-estree@7.2.0':
    resolution: {integrity: sha512-cyxS5WQQCoBwSakpMrvMXuMDEbhOo9bNHHrNcEWis6XHx6KF518tkF1wBvKIn/tpq5ZpUYK7Bdklu8qY0MsFIA==}
    engines: {node: ^16.0.0 || >=18.0.0}
    peerDependencies:
      typescript: '*'
    peerDependenciesMeta:
      typescript:
        optional: true

  '@typescript-eslint/visitor-keys@7.2.0':
    resolution: {integrity: sha512-c6EIQRHhcpl6+tO8EMR+kjkkV+ugUNXOmeASA1rlzkd8EPIriavpWoiEz1HR/VLhbVIdhqnV6E7JZm00cBDx2A==}
    engines: {node: ^16.0.0 || >=18.0.0}

  '@ungap/structured-clone@1.2.0':
    resolution: {integrity: sha512-zuVdFrMJiuCDQUMCzQaD6KL28MjnqqN8XnAqiEq9PNm/hCPTSGfrXCOfwj1ow4LFb/tNymJPwsNbVePc1xFqrQ==}

  '@upstash/redis@1.34.3':
    resolution: {integrity: sha512-VT25TyODGy/8ljl7GADnJoMmtmJ1F8d84UXfGonRRF8fWYJz7+2J6GzW+a6ETGtk4OyuRTt7FRSvFG5GvrfSdQ==}

  '@vercel/analytics@1.3.2':
    resolution: {integrity: sha512-n/Ws7skBbW+fUBMeg+jrT30+GP00jTHvCcL4fuVrShuML0uveEV/4vVUdvqEVnDgXIGfLm0GXW5EID2mCcRXhg==}
    peerDependencies:
      next: '>= 13'
      react: ^18.0 || ^19.0 || ^19.0.0-rc
    peerDependenciesMeta:
      next:
        optional: true
      react:
        optional: true

  '@vercel/blob@0.24.1':
    resolution: {integrity: sha512-wHzgKzvAuF4tRDoXk3wGBYzQZ9z2fLr4oftiR1hOclPEdA1aj2/0mizvO2l5w91eZlTAaFth0S1DlqrrXqpntg==}
    engines: {node: '>=16.14'}

  '@vercel/functions@1.5.0':
    resolution: {integrity: sha512-ub3ptVeOsx8UPgiTv9+rpQJqmF7VG8QIzguBZo0E0VRAyJliB8bt1ooB9Wrh3333dKzMNS8NMe3iFtf6OPUP3A==}
    engines: {node: '>= 16'}
    peerDependencies:
      '@aws-sdk/credential-provider-web-identity': '*'
    peerDependenciesMeta:
      '@aws-sdk/credential-provider-web-identity':
        optional: true

  '@vercel/kv@3.0.0':
    resolution: {integrity: sha512-pKT8fRnfyYk2MgvyB6fn6ipJPCdfZwiKDdw7vB+HL50rjboEBHDVBEcnwfkEpVSp2AjNtoaOUH7zG+bVC/rvSg==}
    engines: {node: '>=14.6'}

  '@vercel/postgres@0.10.0':
    resolution: {integrity: sha512-fSD23DxGND40IzSkXjcFcxr53t3Tiym59Is0jSYIFpG4/0f0KO9SGtcp1sXiebvPaGe7N/tU05cH4yt2S6/IPg==}
    engines: {node: '>=18.14'}

  acorn-jsx@5.3.2:
    resolution: {integrity: sha512-rq9s+JNhf0IChjtDXxllJ7g41oZk5SlXtp0LHwyA5cejwn7vKmKp4pPri6YEePv2PU65sAsegbXtIinmDFDXgQ==}
    peerDependencies:
      acorn: ^6.0.0 || ^7.0.0 || ^8.0.0

  acorn@8.14.0:
    resolution: {integrity: sha512-cl669nCJTZBsL97OF4kUQm5g5hC2uihk0NxY3WENAC0TYdILVkAyHymAntgxGkl7K+t0cXIrH5siy5S4XkFycA==}
    engines: {node: '>=0.4.0'}
    hasBin: true

  ai@4.0.10:
    resolution: {integrity: sha512-40GaEGLbp7if1F50zp3Kr03vcqyGS8svyJWpbkgec7G5Ik2rEtnbDWiUoOJuAVqgP5/iy4NgZQfvX3jRmOyQrw==}
    engines: {node: '>=18'}
    peerDependencies:
      react: ^18 || ^19 || ^19.0.0-rc
      zod: ^3.0.0
    peerDependenciesMeta:
      react:
        optional: true
      zod:
        optional: true

  ajv@6.12.6:
    resolution: {integrity: sha512-j3fVLgvTo527anyYyJOGTYJbG+vnnQYvE0m5mmkc1TK+nxAppkCLMIL0aZ4dblVCNoGShhm+kzE4ZUykBoMg4g==}

  ansi-regex@5.0.1:
    resolution: {integrity: sha512-quJQXlTSUGL2LH9SUXo8VwsY4soanhgo6LNSm84E1LBcE8s3O0wpdiRzyR9z/ZZJMlMWv37qOOb9pdJlMUEKFQ==}
    engines: {node: '>=8'}

  ansi-regex@6.1.0:
    resolution: {integrity: sha512-7HSX4QQb4CspciLpVFwyRe79O3xsIZDDLER21kERQ71oaPodF8jL725AgJMFAYbooIqolJoRLuM81SpeUkpkvA==}
    engines: {node: '>=12'}

  ansi-styles@4.3.0:
    resolution: {integrity: sha512-zbB9rCJAT1rbjiVDb2hqKFHNYLxgtk8NURxZ3IZwD3F6NtxbXZQCnnSi1Lkx+IDohdPlFp222wVALIheZJQSEg==}
    engines: {node: '>=8'}

  ansi-styles@6.2.1:
    resolution: {integrity: sha512-bN798gFfQX+viw3R7yrGWRqnrN2oRkEkUjjl4JNn4E8GxxbjtG3FbrEIIY3l8/hrwUwIeCZvi4QuOTP4MErVug==}
    engines: {node: '>=12'}

  any-promise@1.3.0:
    resolution: {integrity: sha512-7UvmKalWRt1wgjL1RrGxoSJW/0QZFIegpeGvZG9kjp8vrRu55XTHbwnqq2GpXm9uLbcuhxm3IqX9OB4MZR1b2A==}

  anymatch@3.1.3:
    resolution: {integrity: sha512-KMReFUr0B4t+D+OBkjR3KYqvocp2XaSzO55UcB6mgQMd3KbcE+mWTyvVV7D/zsdEbNnV6acZUutkiHQXvTr1Rw==}
    engines: {node: '>= 8'}

  arg@5.0.2:
    resolution: {integrity: sha512-PYjyFOLKQ9y57JvQ6QLo8dAgNqswh8M1RMJYdQduT6xbWSgK36P/Z/v+p888pM69jMMfS8Xd8F6I1kQ/I9HUGg==}

  argparse@2.0.1:
    resolution: {integrity: sha512-8+9WqebbFzpX9OR+Wa6O29asIogeRMzcGtAINdpMHHyAg10f05aSFVBbcEqGf/PXw1EjAZ+q2/bEBg3DvurK3Q==}

  aria-hidden@1.2.4:
    resolution: {integrity: sha512-y+CcFFwelSXpLZk/7fMB2mUbGtX9lKycf1MWJ7CaTIERyitVlyQx6C+sxcROU2BAJ24OiZyK+8wj2i8AlBoS3A==}
    engines: {node: '>=10'}

  aria-query@5.3.2:
    resolution: {integrity: sha512-COROpnaoap1E2F000S62r6A60uHZnmlvomhfyT2DlTcrY1OrBKn2UhH7qn5wTC9zMvD0AY7csdPSNwKP+7WiQw==}
    engines: {node: '>= 0.4'}

  array-buffer-byte-length@1.0.1:
    resolution: {integrity: sha512-ahC5W1xgou+KTXix4sAO8Ki12Q+jf4i0+tmk3sC+zgcynshkHxzpXdImBehiUYKKKDwvfFiJl1tZt6ewscS1Mg==}
    engines: {node: '>= 0.4'}

  array-includes@3.1.8:
    resolution: {integrity: sha512-itaWrbYbqpGXkGhZPGUulwnhVf5Hpy1xiCFsGqyIGglbBxmG5vSjxQen3/WGOjPpNEv1RtBLKxbmVXm8HpJStQ==}
    engines: {node: '>= 0.4'}

  array-union@2.1.0:
    resolution: {integrity: sha512-HGyxoOTYUyCM6stUe6EJgnd4EoewAI7zMdfqO+kGjnlZmBDz/cR5pf8r/cR4Wq60sL/p0IkcjUEEPwS3GFrIyw==}
    engines: {node: '>=8'}

  array.prototype.findlast@1.2.5:
    resolution: {integrity: sha512-CVvd6FHg1Z3POpBLxO6E6zr+rSKEQ9L6rZHAaY7lLfhKsWYUBBOuMs0e9o24oopj6H+geRCX0YJ+TJLBK2eHyQ==}
    engines: {node: '>= 0.4'}

  array.prototype.findlastindex@1.2.5:
    resolution: {integrity: sha512-zfETvRFA8o7EiNn++N5f/kaCw221hrpGsDmcpndVupkPzEc1Wuf3VgC0qby1BbHs7f5DVYjgtEU2LLh5bqeGfQ==}
    engines: {node: '>= 0.4'}

  array.prototype.flat@1.3.2:
    resolution: {integrity: sha512-djYB+Zx2vLewY8RWlNCUdHjDXs2XOgm602S9E7P/UpHgfeHL00cRiIF+IN/G/aUJ7kGPb6yO/ErDI5V2s8iycA==}
    engines: {node: '>= 0.4'}

  array.prototype.flatmap@1.3.2:
    resolution: {integrity: sha512-Ewyx0c9PmpcsByhSW4r+9zDU7sGjFc86qf/kKtuSCRdhfbk0SNLLkaT5qvcHnRGgc5NP/ly/y+qkXkqONX54CQ==}
    engines: {node: '>= 0.4'}

  array.prototype.tosorted@1.1.4:
    resolution: {integrity: sha512-p6Fx8B7b7ZhL/gmUsAy0D15WhvDccw3mnGNbZpi3pmeJdxtWsj2jEaI4Y6oo3XiHfzuSgPwKc04MYt6KgvC/wA==}
    engines: {node: '>= 0.4'}

  arraybuffer.prototype.slice@1.0.3:
    resolution: {integrity: sha512-bMxMKAjg13EBSVscxTaYA4mRc5t1UAXa2kXiGTNfZ079HIWXEkKmkgFrh/nJqamaLSrXO5H4WFFkPEaLJWbs3A==}
    engines: {node: '>= 0.4'}

  ast-types-flow@0.0.8:
    resolution: {integrity: sha512-OH/2E5Fg20h2aPrbe+QL8JZQFko0YZaF+j4mnQ7BGhfavO7OpSLa8a0y9sBwomHdSbkhTS8TQNayBfnW5DwbvQ==}

  async-retry@1.3.3:
    resolution: {integrity: sha512-wfr/jstw9xNi/0teMHrRW7dsz3Lt5ARhYNZ2ewpadnhaIp5mbALhOAP+EAdsC7t4Z6wqsDVv9+W6gm1Dk9mEyw==}

  available-typed-arrays@1.0.7:
    resolution: {integrity: sha512-wvUjBtSGN7+7SjNpq/9M2Tg350UZD3q62IFZLbRAR1bSMlCo1ZaeW+BJ+D090e4hIIZLBcTDWe4Mh4jvUDajzQ==}
    engines: {node: '>= 0.4'}

  axe-core@4.10.2:
    resolution: {integrity: sha512-RE3mdQ7P3FRSe7eqCWoeQ/Z9QXrtniSjp1wUjt5nRC3WIpz5rSCve6o3fsZ2aCpJtrZjSZgjwXAoTO5k4tEI0w==}
    engines: {node: '>=4'}

  axobject-query@4.1.0:
    resolution: {integrity: sha512-qIj0G9wZbMGNLjLmg1PT6v2mE9AH2zlnADJD/2tC6E00hgmhUOfEB6greHPAfLRSufHqROIUTkw6E+M3lH0PTQ==}
    engines: {node: '>= 0.4'}

  bail@2.0.2:
    resolution: {integrity: sha512-0xO6mYd7JB2YesxDKplafRpsiOzPt9V02ddPCLbY1xYGPOX24NTyN50qnUxgCPcSoYMhKpAuBTjQoRZCAkUDRw==}

  balanced-match@1.0.2:
    resolution: {integrity: sha512-3oSeUO0TMV67hN1AmbXsK4yaqU7tjiHlbxRDZOpH0KW9+CeX4bRAaX0Anxt0tx2MrpRpWwQaPwIlISEJhYU5Pw==}

  bcrypt-ts@5.0.2:
    resolution: {integrity: sha512-gDwQ5784AkkfhHACh3jGcg1hUubyZyeq9AtVd5gXkcyHGVOC+mORjRIHSj+fHfqwY5vxwyBLXQpcfk8MpK0ROg==}
    engines: {node: '>=18'}

  binary-extensions@2.3.0:
    resolution: {integrity: sha512-Ceh+7ox5qe7LJuLHoY0feh3pHuUDHAcRUeyL2VYghZwfpkNIy/+8Ocg0a3UuSoYzavmylwuLWQOf3hl0jjMMIw==}
    engines: {node: '>=8'}

  brace-expansion@1.1.11:
    resolution: {integrity: sha512-iCuPHDFgrHX7H2vEI/5xpz07zSHB00TpugqhmYtVmMO6518mCuRMoOYFldEBl0g187ufozdaHgWKcYFb61qGiA==}

  brace-expansion@2.0.1:
    resolution: {integrity: sha512-XnAIvQ8eM+kC6aULx6wuQiwVsnzsi9d3WxzV3FpWTGA19F621kwdbsAcFKXgKUHZWsy+mY6iL1sHTxWEFCytDA==}

  braces@3.0.3:
    resolution: {integrity: sha512-yQbXgO/OSZVD2IsiLlro+7Hf6Q18EJrKSEsdoMzKePKXct3gvD8oLcOQdIzGupr5Fj+EDe8gO/lxc1BzfMpxvA==}
    engines: {node: '>=8'}

  buffer-from@1.1.2:
    resolution: {integrity: sha512-E+XQCRwSbaaiChtv6k6Dwgc+bx+Bs6vuKJHHl5kox/BaKbhiXzqQOwK4cO22yElGp2OCmjwVhT3HmxgyPGnJfQ==}

  bufferutil@4.0.8:
    resolution: {integrity: sha512-4T53u4PdgsXqKaIctwF8ifXlRTTmEPJ8iEPWFdGZvcf7sbwYo6FKFEX9eNNAnzFZ7EzJAQ3CJeOtCRA4rDp7Pw==}
    engines: {node: '>=6.14.2'}

  busboy@1.6.0:
    resolution: {integrity: sha512-8SFQbg/0hQ9xy3UNTB0YEnsNBbWfhf7RtnzpL7TkBiTBRfrQ9Fxcnz7VJsleJpyp6rVLvXiuORqjlHi5q+PYuA==}
    engines: {node: '>=10.16.0'}

  bytes@3.1.2:
    resolution: {integrity: sha512-/Nf7TyzTx6S3yRJObOAV7956r8cr2+Oj8AC5dt8wSP3BQAoeX58NoHyCU8P8zGkNXStjTSi6fzO6F0pBdcYbEg==}
    engines: {node: '>= 0.8'}

  call-bind@1.0.7:
    resolution: {integrity: sha512-GHTSNSYICQ7scH7sZ+M2rFopRoLh8t2bLSW6BbgrtLsahOIB5iyAVJf9GjWK3cYTDaMj4XdBpM1cA6pIS0Kv2w==}
    engines: {node: '>= 0.4'}

  callsites@3.1.0:
    resolution: {integrity: sha512-P8BjAsXvZS+VIDUI11hHCQEv74YT67YUi5JJFNWIqL235sBmjX4+qx9Muvls5ivyNENctx46xQLQ3aTuE7ssaQ==}
    engines: {node: '>=6'}

  camelcase-css@2.0.1:
    resolution: {integrity: sha512-QOSvevhslijgYwRx6Rv7zKdMF8lbRmx+uQGx2+vDc+KI/eBnsy9kit5aj23AgGu3pa4t9AgwbnXWqS+iOY+2aA==}
    engines: {node: '>= 6'}

  caniuse-lite@1.0.30001673:
    resolution: {integrity: sha512-WTrjUCSMp3LYX0nE12ECkV0a+e6LC85E0Auz75555/qr78Oc8YWhEPNfDd6SHdtlCMSzqtuXY0uyEMNRcsKpKw==}

  ccount@2.0.1:
    resolution: {integrity: sha512-eyrF0jiFpY+3drT6383f1qhkbGsLSifNAjA61IUjZjmLCWjItY6LB9ft9YhoDgwfmclB2zhu51Lc7+95b8NRAg==}

  chalk@4.1.2:
    resolution: {integrity: sha512-oKnbhFyRIXpUuez8iBMmyEa4nbj4IOQyuhc/wy9kY7/WVPcwIO9VA668Pu8RkO7+0G76SLROeyw9CpQ061i4mA==}
    engines: {node: '>=10'}

  chalk@5.3.0:
    resolution: {integrity: sha512-dLitG79d+GV1Nb/VYcCDFivJeK1hiukt9QjRNVOsUtTy1rR1YJsmpGGTZ3qJos+uw7WmWF4wUwBd9jxjocFC2w==}
    engines: {node: ^12.17.0 || ^14.13 || >=16.0.0}

  character-entities-html4@2.1.0:
    resolution: {integrity: sha512-1v7fgQRj6hnSwFpq1Eu0ynr/CDEw0rXo2B61qXrLNdHZmPKgb7fqS1a2JwF0rISo9q77jDI8VMEHoApn8qDoZA==}

  character-entities-legacy@3.0.0:
    resolution: {integrity: sha512-RpPp0asT/6ufRm//AJVwpViZbGM/MkjQFxJccQRHmISF/22NBtsHqAWmL+/pmkPWoIUJdWyeVleTl1wydHATVQ==}

  character-entities@2.0.2:
    resolution: {integrity: sha512-shx7oQ0Awen/BRIdkjkvz54PnEEI/EjwXDSIZp86/KKdbafHh1Df/RYGBhn4hbe2+uKC9FnT5UCEdyPz3ai9hQ==}

  character-reference-invalid@2.0.1:
    resolution: {integrity: sha512-iBZ4F4wRbyORVsu0jPV7gXkOsGYjGHPmAyv+HiHG8gi5PtC9KI2j1+v8/tlibRvjoWX027ypmG/n0HtO5t7unw==}

  chokidar@3.6.0:
    resolution: {integrity: sha512-7VT13fmjotKpGipCW9JEQAusEPE+Ei8nl6/g4FBAmIm0GOOLMua9NDDo/DWp0ZAxCr3cPq5ZpBqmPAQgDda2Pw==}
    engines: {node: '>= 8.10.0'}

  class-variance-authority@0.7.0:
    resolution: {integrity: sha512-jFI8IQw4hczaL4ALINxqLEXQbWcNjoSkloa4IaufXCJr6QawJyw7tuRysRsrE8w2p/4gGaxKIt/hX3qz/IbD1A==}

  classnames@2.5.1:
    resolution: {integrity: sha512-saHYOzhIQs6wy2sVxTM6bUDsQO4F50V9RQ22qBpEdCW+I+/Wmke2HOl6lS6dTpdxVhb88/I6+Hs+438c3lfUow==}

  client-only@0.0.1:
    resolution: {integrity: sha512-IV3Ou0jSMzZrd3pZ48nLkT9DA7Ag1pnPzaiQhpW7c3RbcqqzvzzVu+L8gfqMp/8IM2MQtSiqaCxrrcfu8I8rMA==}

  clsx@2.0.0:
    resolution: {integrity: sha512-rQ1+kcj+ttHG0MKVGBUXwayCCF1oh39BF5COIpRzuCEv8Mwjv0XucrI2ExNTOn9IlLifGClWQcU9BrZORvtw6Q==}
    engines: {node: '>=6'}

  clsx@2.1.1:
    resolution: {integrity: sha512-eYm0QWBtUrBWZWG0d386OGAw16Z995PiOVo2B7bjWSbHedGl5e0ZWaq65kOGgUSNesEIDkB9ISbTg/JK9dhCZA==}
    engines: {node: '>=6'}

  codemirror@6.0.1:
    resolution: {integrity: sha512-J8j+nZ+CdWmIeFIGXEFbFPtpiYacFMDR8GlHK3IyHQJMCaVRfGx9NT+Hxivv1ckLWPvNdZqndbr/7lVhrf/Svg==}

  color-convert@2.0.1:
    resolution: {integrity: sha512-RRECPsj7iu/xb5oKYcsFHSppFNnsj/52OVTRKb4zP5onXwVF3zVmmToNcOfGC+CRDpfK/U584fMg38ZHCaElKQ==}
    engines: {node: '>=7.0.0'}

  color-name@1.1.4:
    resolution: {integrity: sha512-dOy+3AuW3a2wNbZHIuMZpTcgjGuLU/uBL/ubcZF9OXbDo8ff4O8yVp5Bf0efS8uEoYo5q4Fx7dY9OgQGXgAsQA==}

  color-string@1.9.1:
    resolution: {integrity: sha512-shrVawQFojnZv6xM40anx4CkoDP+fZsw/ZerEMsW/pyzsRbElpsL/DBVW7q3ExxwusdNXI3lXpuhEZkzs8p5Eg==}

  color@4.2.3:
    resolution: {integrity: sha512-1rXeuUUiGGrykh+CeBdu5Ie7OJwinCgQY0bc7GCRxy5xVHy+moaqkpL/jqQq0MtQOeYcrqEz4abc5f0KtU7W4A==}
    engines: {node: '>=12.5.0'}

  comma-separated-tokens@2.0.3:
    resolution: {integrity: sha512-Fu4hJdvzeylCfQPp9SGWidpzrMs7tTrlu6Vb8XGaRGck8QSNZJJp538Wrb60Lax4fPwR64ViY468OIUTbRlGZg==}

  commander@4.1.1:
    resolution: {integrity: sha512-NOKm8xhkzAjzFx8B2v5OAHT+u5pRQc2UCa2Vq9jYL/31o2wi9mxBA7LIFs3sV5VSC49z6pEhfbMULvShKj26WA==}
    engines: {node: '>= 6'}

  concat-map@0.0.1:
    resolution: {integrity: sha512-/Srv4dswyQNBfohGpz9o6Yb3Gz3SrUDqBH5rTuhGR7ahtlbYKnVxw2bCFMRljaA7EXHaXZ8wsHdodFvbkhKmqg==}

  cookie@0.7.1:
    resolution: {integrity: sha512-6DnInpx7SJ2AK3+CTUE/ZM0vWTUboZCegxhC2xiIydHR9jNuTAASBrfEpHhiGOZw/nX51bHt6YQl8jsGo4y/0w==}
    engines: {node: '>= 0.6'}

  crelt@1.0.6:
    resolution: {integrity: sha512-VQ2MBenTq1fWZUH9DJNGti7kKv6EeAuYr3cLwxUWhIu1baTaXh4Ib5W2CqHVqib4/MqbYGJqiL3Zb8GJZr3l4g==}

  cross-spawn@7.0.3:
    resolution: {integrity: sha512-iRDPJKUPVEND7dHPO8rkbOnPpyDygcDFtWjpeWNCgy8WP2rXcxXL8TskReQl6OrB2G7+UJrags1q15Fudc7G6w==}
    engines: {node: '>= 8'}

  crypto-js@4.2.0:
    resolution: {integrity: sha512-KALDyEYgpY+Rlob/iriUtjV6d5Eq+Y191A5g4UqLAi8CyGP9N1+FdVbkc1SxKc2r4YAYqG8JzO2KGL+AizD70Q==}

  cssesc@3.0.0:
    resolution: {integrity: sha512-/Tb/JcjK111nNScGob5MNtsntNM1aCNUDipB/TkwZFhyDrrE47SOx/18wF2bbjgc3ZzCSKW1T5nt5EbFoAz/Vg==}
    engines: {node: '>=4'}
    hasBin: true

  csstype@3.1.3:
    resolution: {integrity: sha512-M1uQkMl8rQK/szD0LNhtqxIPLpimGm8sOBwU7lLnCpSbTyY3yeU1Vc7l4KT5zT4s/yOxHH5O7tIuuLOCnLADRw==}

  damerau-levenshtein@1.0.8:
    resolution: {integrity: sha512-sdQSFB7+llfUcQHUQO3+B8ERRj0Oa4w9POWMI/puGtuf7gFywGmkaLCElnudfTiKZV+NvHqL0ifzdrI8Ro7ESA==}

  data-view-buffer@1.0.1:
    resolution: {integrity: sha512-0lht7OugA5x3iJLOWFhWK/5ehONdprk0ISXqVFn/NFrDu+cuc8iADFrGQz5BnRK7LLU3JmkbXSxaqX+/mXYtUA==}
    engines: {node: '>= 0.4'}

  data-view-byte-length@1.0.1:
    resolution: {integrity: sha512-4J7wRJD3ABAzr8wP+OcIcqq2dlUKp4DVflx++hs5h5ZKydWMI6/D/fAot+yh6g2tHh8fLFTvNOaVN357NvSrOQ==}
    engines: {node: '>= 0.4'}

  data-view-byte-offset@1.0.0:
    resolution: {integrity: sha512-t/Ygsytq+R995EJ5PZlD4Cu56sWa8InXySaViRzw9apusqsOO2bQP+SbYzAhR0pFKoB+43lYy8rWban9JSuXnA==}
    engines: {node: '>= 0.4'}

  date-fns@4.1.0:
    resolution: {integrity: sha512-Ukq0owbQXxa/U3EGtsdVBkR1w7KOQ5gIBqdH2hkvknzZPYvBxb/aa6E8L7tmjFtkwZBu3UXBbjIgPo/Ez4xaNg==}

  debug@3.2.7:
    resolution: {integrity: sha512-CFjzYYAi4ThfiQvizrFQevTTXHtnCqWfe7x1AhgEscTz6ZbLbfoLRLPugTQyBth6f8ZERVUSyWHFD/7Wu4t1XQ==}
    peerDependencies:
      supports-color: '*'
    peerDependenciesMeta:
      supports-color:
        optional: true

  debug@4.3.7:
    resolution: {integrity: sha512-Er2nc/H7RrMXZBFCEim6TCmMk02Z8vLC2Rbi1KEBggpo0fS6l0S1nnapwmIi3yW/+GOJap1Krg4w0Hg80oCqgQ==}
    engines: {node: '>=6.0'}
    peerDependencies:
      supports-color: '*'
    peerDependenciesMeta:
      supports-color:
        optional: true

  decode-named-character-reference@1.0.2:
    resolution: {integrity: sha512-O8x12RzrUF8xyVcY0KJowWsmaJxQbmy0/EtnNtHRpsOcT7dFk5W598coHqBVpmWo1oQQfsCqfCmkZN5DJrZVdg==}

  deep-is@0.1.4:
    resolution: {integrity: sha512-oIPzksmTg4/MriiaYGO+okXDT7ztn/w3Eptv/+gSIdMdKsJo0u4CfYNFJPy+4SKMuCqGw2wxnA+URMg3t8a/bQ==}

  define-data-property@1.1.4:
    resolution: {integrity: sha512-rBMvIzlpA8v6E+SJZoo++HAYqsLrkg7MSfIinMPFhmkorw7X+dOXVJQs+QT69zGkzMyfDnIMN2Wid1+NbL3T+A==}
    engines: {node: '>= 0.4'}

  define-properties@1.2.1:
    resolution: {integrity: sha512-8QmQKqEASLd5nx0U1B1okLElbUuuttJ/AnYmRXbbbGDWh6uS208EjD4Xqq/I9wK7u0v6O08XhTWnt5XtEbR6Dg==}
    engines: {node: '>= 0.4'}

  dequal@2.0.3:
    resolution: {integrity: sha512-0je+qPKHEMohvfRTCEo3CrPG6cAzAYgmzKyxRiYSSDkS6eGJdyVJm7WaYA5ECaAD9wLB2T4EEeymA5aFVcYXCA==}
    engines: {node: '>=6'}

  detect-libc@2.0.3:
    resolution: {integrity: sha512-bwy0MGW55bG41VqxxypOsdSdGqLwXPI/focwgTYCFMbdUiBAxLg9CFzG08sz2aqzknwiX7Hkl0bQENjg8iLByw==}
    engines: {node: '>=8'}

  detect-node-es@1.1.0:
    resolution: {integrity: sha512-ypdmJU/TbBby2Dxibuv7ZLW3Bs1QEmM7nHjEANfohJLvE0XVujisn1qPJcZxg+qDucsr+bP6fLD1rPS3AhJ7EQ==}

  devlop@1.1.0:
    resolution: {integrity: sha512-RWmIqhcFf1lRYBvNmr7qTNuyCt/7/ns2jbpp1+PalgE/rDQcBT0fioSMUpJ93irlUhC5hrg4cYqe6U+0ImW0rA==}

  didyoumean@1.2.2:
    resolution: {integrity: sha512-gxtyfqMg7GKyhQmb056K7M3xszy/myH8w+B4RT+QXBQsvAOdc3XymqDDPHx1BgPgsdAA5SIifona89YtRATDzw==}

  diff-match-patch@1.0.5:
    resolution: {integrity: sha512-IayShXAgj/QMXgB0IWmKx+rOPuGMhqm5w6jvFxmVenXKIzRqTAAsbBPT3kWQeGANj3jGgvcvv4yK6SxqYmikgw==}

  dir-glob@3.0.1:
    resolution: {integrity: sha512-WkrWp9GR4KXfKGYzOLmTuGVi1UWFfws377n9cc55/tb6DuqyF6pcQ5AbiHEshaDpY9v6oaSr2XCDidGmMwdzIA==}
    engines: {node: '>=8'}

  dlv@1.1.3:
    resolution: {integrity: sha512-+HlytyjlPKnIG8XuRG8WvmBP8xs8P71y+SKKS6ZXWoEgLuePxtDoUEiH7WkdePWrQ5JBpE6aoVqfZfJUQkjXwA==}

  doctrine@2.1.0:
    resolution: {integrity: sha512-35mSku4ZXK0vfCuHEDAwt55dg2jNajHZ1odvF+8SSr82EsZY4QmXfuWso8oEd8zRhVObSN18aM0CjSdoBX7zIw==}
    engines: {node: '>=0.10.0'}

  doctrine@3.0.0:
    resolution: {integrity: sha512-yS+Q5i3hBf7GBkd4KG8a7eBNNWNGLTaEwwYWUijIYM7zrlYDM0BFXHjjPWlWZ1Rg7UaddZeIDmi9jF3HmqiQ2w==}
    engines: {node: '>=6.0.0'}

  dotenv@16.4.5:
    resolution: {integrity: sha512-ZmdL2rui+eB2YwhsWzjInR8LldtZHGDoQ1ugH85ppHKwpUHL7j7rN0Ti9NCnGiQbhaZ11FpR+7ao1dNsmduNUg==}
    engines: {node: '>=12'}

  drizzle-kit@0.25.0:
    resolution: {integrity: sha512-Rcf0nYCAKizwjWQCY+d3zytyuTbDb81NcaPor+8NebESlUz1+9W3uGl0+r9FhU4Qal5Zv9j/7neXCSCe7DHzjA==}
    hasBin: true

  drizzle-orm@0.34.1:
    resolution: {integrity: sha512-t+zCwyWWt8xTqtYV4doE/xYmT7hpv1L8pQ66zddEz+3VWyedBBtctjMAp22mAJPfyWurRQXUJ1nrTtqLq+DqNA==}
    peerDependencies:
      '@aws-sdk/client-rds-data': '>=3'
      '@cloudflare/workers-types': '>=3'
      '@electric-sql/pglite': '>=0.1.1'
      '@libsql/client': '>=0.10.0'
      '@neondatabase/serverless': '>=0.1'
      '@op-engineering/op-sqlite': '>=2'
      '@opentelemetry/api': ^1.4.1
      '@planetscale/database': '>=1'
      '@prisma/client': '*'
      '@tidbcloud/serverless': '*'
      '@types/better-sqlite3': '*'
      '@types/pg': '*'
      '@types/react': '>=18'
      '@types/sql.js': '*'
      '@vercel/postgres': '>=0.8.0'
      '@xata.io/client': '*'
      better-sqlite3: '>=7'
      bun-types: '*'
      expo-sqlite: '>=13.2.0'
      knex: '*'
      kysely: '*'
      mysql2: '>=2'
      pg: '>=8'
      postgres: '>=3'
      prisma: '*'
      react: '>=18'
      sql.js: '>=1'
      sqlite3: '>=5'
    peerDependenciesMeta:
      '@aws-sdk/client-rds-data':
        optional: true
      '@cloudflare/workers-types':
        optional: true
      '@electric-sql/pglite':
        optional: true
      '@libsql/client':
        optional: true
      '@neondatabase/serverless':
        optional: true
      '@op-engineering/op-sqlite':
        optional: true
      '@opentelemetry/api':
        optional: true
      '@planetscale/database':
        optional: true
      '@prisma/client':
        optional: true
      '@tidbcloud/serverless':
        optional: true
      '@types/better-sqlite3':
        optional: true
      '@types/pg':
        optional: true
      '@types/react':
        optional: true
      '@types/sql.js':
        optional: true
      '@vercel/postgres':
        optional: true
      '@xata.io/client':
        optional: true
      better-sqlite3:
        optional: true
      bun-types:
        optional: true
      expo-sqlite:
        optional: true
      knex:
        optional: true
      kysely:
        optional: true
      mysql2:
        optional: true
      pg:
        optional: true
      postgres:
        optional: true
      prisma:
        optional: true
      react:
        optional: true
      sql.js:
        optional: true
      sqlite3:
        optional: true

  eastasianwidth@0.2.0:
    resolution: {integrity: sha512-I88TYZWc9XiYHRQ4/3c5rjjfgkjhLyW2luGIheGERbNQ6OY7yTybanSpDXZa8y7VUP9YmDcYa+eyq4ca7iLqWA==}

  emoji-regex@8.0.0:
    resolution: {integrity: sha512-MSjYzcWNOA0ewAHpz0MxpYFvwg6yjy1NG3xteoqz644VCo/RPgnr1/GGt+ic3iJTzQ8Eu3TdM14SawnVUmGE6A==}

  emoji-regex@9.2.2:
    resolution: {integrity: sha512-L18DaJsXSUk2+42pv8mLs5jJT2hqFkFE4j21wOmgbUqsZ2hL72NsUU785g9RXgo3s0ZNgVl42TiHp3ZtOv/Vyg==}

  enhanced-resolve@5.17.1:
    resolution: {integrity: sha512-LMHl3dXhTcfv8gM4kEzIUeTQ+7fpdA0l2tUf34BddXPkz2A5xJ5L/Pchd5BL6rdccM9QGvu0sWZzK1Z1t4wwyg==}
    engines: {node: '>=10.13.0'}

  entities@4.5.0:
    resolution: {integrity: sha512-V0hjH4dGPh9Ao5p0MoRY6BVqtwCjhz6vI5LT8AJ55H+4g9/4vbHx1I54fS0XuclLhDHArPQCiMjDxjaL8fPxhw==}
    engines: {node: '>=0.12'}

  es-abstract@1.23.3:
    resolution: {integrity: sha512-e+HfNH61Bj1X9/jLc5v1owaLYuHdeHHSQlkhCBiTK8rBvKaULl/beGMxwrMXjpYrv4pz22BlY570vVePA2ho4A==}
    engines: {node: '>= 0.4'}

  es-define-property@1.0.0:
    resolution: {integrity: sha512-jxayLKShrEqqzJ0eumQbVhTYQM27CfT1T35+gCgDFoL82JLsXqTJ76zv6A0YLOgEnLUMvLzsDsGIrl8NFpT2gQ==}
    engines: {node: '>= 0.4'}

  es-errors@1.3.0:
    resolution: {integrity: sha512-Zf5H2Kxt2xjTvbJvP2ZWLEICxA6j+hAmMzIlypy4xcBg1vKVnx89Wy0GbS+kf5cwCVFFzdCFh2XSCFNULS6csw==}
    engines: {node: '>= 0.4'}

  es-iterator-helpers@1.1.0:
    resolution: {integrity: sha512-/SurEfycdyssORP/E+bj4sEu1CWw4EmLDsHynHwSXQ7utgbrMRWW195pTrCjFgFCddf/UkYm3oqKPRq5i8bJbw==}
    engines: {node: '>= 0.4'}

  es-object-atoms@1.0.0:
    resolution: {integrity: sha512-MZ4iQ6JwHOBQjahnjwaC1ZtIBH+2ohjamzAO3oaHcXYup7qxjF2fixyH+Q71voWHeOkI2q/TnJao/KfXYIZWbw==}
    engines: {node: '>= 0.4'}

  es-set-tostringtag@2.0.3:
    resolution: {integrity: sha512-3T8uNMC3OQTHkFUsFq8r/BwAXLHvU/9O9mE0fBc/MY5iq/8H7ncvO947LmYA6ldWw9Uh8Yhf25zu6n7nML5QWQ==}
    engines: {node: '>= 0.4'}

  es-shim-unscopables@1.0.2:
    resolution: {integrity: sha512-J3yBRXCzDu4ULnQwxyToo/OjdMx6akgVC7K6few0a7F/0wLtmKKN7I73AH5T2836UuXRqN7Qg+IIUw/+YJksRw==}

  es-to-primitive@1.2.1:
    resolution: {integrity: sha512-QCOllgZJtaUo9miYBcLChTUaHNjJF3PYs1VidD7AwiEj1kYxKeQTctLAezAOH5ZKRH0g2IgPn6KwB4IT8iRpvA==}
    engines: {node: '>= 0.4'}

  esbuild-register@3.6.0:
    resolution: {integrity: sha512-H2/S7Pm8a9CL1uhp9OvjwrBh5Pvx0H8qVOxNu8Wed9Y7qv56MPtq+GGM8RJpq6glYJn9Wspr8uw7l55uyinNeg==}
    peerDependencies:
      esbuild: '>=0.12 <1'

  esbuild@0.18.20:
    resolution: {integrity: sha512-ceqxoedUrcayh7Y7ZX6NdbbDzGROiyVBgC4PriJThBKSVPWnnFHZAkfI1lJT8QFkOwH4qOS2SJkS4wvpGl8BpA==}
    engines: {node: '>=12'}
    hasBin: true

  esbuild@0.19.12:
    resolution: {integrity: sha512-aARqgq8roFBj054KvQr5f1sFu0D65G+miZRCuJyJ0G13Zwx7vRar5Zhn2tkQNzIXcBrNVsv/8stehpj+GAjgbg==}
    engines: {node: '>=12'}
    hasBin: true

  esbuild@0.23.1:
    resolution: {integrity: sha512-VVNz/9Sa0bs5SELtn3f7qhJCDPCF5oMEl5cO9/SSinpE9hbPVvxbd572HH5AKiP7WD8INO53GgfDDhRjkylHEg==}
    engines: {node: '>=18'}
    hasBin: true

  escape-string-regexp@4.0.0:
    resolution: {integrity: sha512-TtpcNJ3XAzx3Gq8sWRzJaVajRs0uVxA2YAkdb1jm2YkPz4G6egUFAyA3n5vtEIZefPk5Wa4UXbKuS5fKkJWdgA==}
    engines: {node: '>=10'}

  escape-string-regexp@5.0.0:
    resolution: {integrity: sha512-/veY75JbMK4j1yjvuUxuVsiS/hr/4iHs9FTT6cgTexxdE0Ly/glccBAkloH/DofkjRbZU3bnoj38mOmhkZ0lHw==}
    engines: {node: '>=12'}

  eslint-config-next@14.2.5:
    resolution: {integrity: sha512-zogs9zlOiZ7ka+wgUnmcM0KBEDjo4Jis7kxN1jvC0N4wynQ2MIx/KBkg4mVF63J5EK4W0QMCn7xO3vNisjaAoA==}
    peerDependencies:
      eslint: ^7.23.0 || ^8.0.0
      typescript: '>=3.3.1'
    peerDependenciesMeta:
      typescript:
        optional: true

  eslint-config-prettier@9.1.0:
    resolution: {integrity: sha512-NSWl5BFQWEPi1j4TjVNItzYV7dZXZ+wP6I6ZhrBGpChQhZRUaElihE9uRRkcbRnNb76UMKDF3r+WTmNcGPKsqw==}
    hasBin: true
    peerDependencies:
      eslint: '>=7.0.0'

  eslint-import-resolver-node@0.3.9:
    resolution: {integrity: sha512-WFj2isz22JahUv+B788TlO3N6zL3nNJGU8CcZbPZvVEkBPaJdCV4vy5wyghty5ROFbCRnm132v8BScu5/1BQ8g==}

  eslint-import-resolver-typescript@3.6.3:
    resolution: {integrity: sha512-ud9aw4szY9cCT1EWWdGv1L1XR6hh2PaRWif0j2QjQ0pgTY/69iw+W0Z4qZv5wHahOl8isEr+k/JnyAqNQkLkIA==}
    engines: {node: ^14.18.0 || >=16.0.0}
    peerDependencies:
      eslint: '*'
      eslint-plugin-import: '*'
      eslint-plugin-import-x: '*'
    peerDependenciesMeta:
      eslint-plugin-import:
        optional: true
      eslint-plugin-import-x:
        optional: true

  eslint-module-utils@2.12.0:
    resolution: {integrity: sha512-wALZ0HFoytlyh/1+4wuZ9FJCD/leWHQzzrxJ8+rebyReSLk7LApMyd3WJaLVoN+D5+WIdJyDK1c6JnE65V4Zyg==}
    engines: {node: '>=4'}
    peerDependencies:
      '@typescript-eslint/parser': '*'
      eslint: '*'
      eslint-import-resolver-node: '*'
      eslint-import-resolver-typescript: '*'
      eslint-import-resolver-webpack: '*'
    peerDependenciesMeta:
      '@typescript-eslint/parser':
        optional: true
      eslint:
        optional: true
      eslint-import-resolver-node:
        optional: true
      eslint-import-resolver-typescript:
        optional: true
      eslint-import-resolver-webpack:
        optional: true

  eslint-plugin-import@2.31.0:
    resolution: {integrity: sha512-ixmkI62Rbc2/w8Vfxyh1jQRTdRTF52VxwRVHl/ykPAmqG+Nb7/kNn+byLP0LxPgI7zWA16Jt82SybJInmMia3A==}
    engines: {node: '>=4'}
    peerDependencies:
      '@typescript-eslint/parser': '*'
      eslint: ^2 || ^3 || ^4 || ^5 || ^6 || ^7.2.0 || ^8 || ^9
    peerDependenciesMeta:
      '@typescript-eslint/parser':
        optional: true

  eslint-plugin-jsx-a11y@6.10.2:
    resolution: {integrity: sha512-scB3nz4WmG75pV8+3eRUQOHZlNSUhFNq37xnpgRkCCELU3XMvXAxLk1eqWWyE22Ki4Q01Fnsw9BA3cJHDPgn2Q==}
    engines: {node: '>=4.0'}
    peerDependencies:
      eslint: ^3 || ^4 || ^5 || ^6 || ^7 || ^8 || ^9

  eslint-plugin-react-hooks@5.0.0-canary-7118f5dd7-20230705:
    resolution: {integrity: sha512-AZYbMo/NW9chdL7vk6HQzQhT+PvTAEVqWk9ziruUoW2kAOcN5qNyelv70e0F1VNQAbvutOC9oc+xfWycI9FxDw==}
    engines: {node: '>=10'}
    peerDependencies:
      eslint: ^3.0.0 || ^4.0.0 || ^5.0.0 || ^6.0.0 || ^7.0.0 || ^8.0.0-0

  eslint-plugin-react@7.37.2:
    resolution: {integrity: sha512-EsTAnj9fLVr/GZleBLFbj/sSuXeWmp1eXIN60ceYnZveqEaUCyW4X+Vh4WTdUhCkW4xutXYqTXCUSyqD4rB75w==}
    engines: {node: '>=4'}
    peerDependencies:
      eslint: ^3 || ^4 || ^5 || ^6 || ^7 || ^8 || ^9.7

  eslint-plugin-tailwindcss@3.17.5:
    resolution: {integrity: sha512-8Mi7p7dm+mO1dHgRHHFdPu4RDTBk69Cn4P0B40vRQR+MrguUpwmKwhZy1kqYe3Km8/4nb+cyrCF+5SodOEmaow==}
    engines: {node: '>=18.12.0'}
    peerDependencies:
      tailwindcss: ^3.4.0

  eslint-scope@7.2.2:
    resolution: {integrity: sha512-dOt21O7lTMhDM+X9mB4GX+DZrZtCUJPL/wlcTqxyrx5IvO0IYtILdtrQGQp+8n5S0gwSVmOf9NQrjMOgfQZlIg==}
    engines: {node: ^12.22.0 || ^14.17.0 || >=16.0.0}

  eslint-visitor-keys@3.4.3:
    resolution: {integrity: sha512-wpc+LXeiyiisxPlEkUzU6svyS1frIO3Mgxj1fdy7Pm8Ygzguax2N3Fa/D/ag1WqbOprdI+uY6wMUl8/a2G+iag==}
    engines: {node: ^12.22.0 || ^14.17.0 || >=16.0.0}

  eslint@8.57.1:
    resolution: {integrity: sha512-ypowyDxpVSYpkXr9WPv2PAZCtNip1Mv5KTW0SCurXv/9iOpcrH9PaqUElksqEB6pChqHGDRCFTyrZlGhnLNGiA==}
    engines: {node: ^12.22.0 || ^14.17.0 || >=16.0.0}
    deprecated: This version is no longer supported. Please see https://eslint.org/version-support for other options.
    hasBin: true

  espree@9.6.1:
    resolution: {integrity: sha512-oruZaFkjorTpF32kDSI5/75ViwGeZginGGy2NoOSg3Q9bnwlnmDm4HLnkl0RE3n+njDXR037aY1+x58Z/zFdwQ==}
    engines: {node: ^12.22.0 || ^14.17.0 || >=16.0.0}

  esquery@1.6.0:
    resolution: {integrity: sha512-ca9pw9fomFcKPvFLXhBKUK90ZvGibiGOvRJNbjljY7s7uq/5YO4BOzcYtJqExdx99rF6aAcnRxHmcUHcz6sQsg==}
    engines: {node: '>=0.10'}

  esrecurse@4.3.0:
    resolution: {integrity: sha512-KmfKL3b6G+RXvP8N1vr3Tq1kL/oCFgn2NYXEtqP8/L3pKapUA4G8cFVaoF3SU323CD4XypR/ffioHmkti6/Tag==}
    engines: {node: '>=4.0'}

  estraverse@5.3.0:
    resolution: {integrity: sha512-MMdARuVEQziNTeJD8DgMqmhwR11BRQ/cBP+pLtYdSTnf3MIO8fFeiINEbX36ZdNlfU/7A9f3gUw49B3oQsvwBA==}
    engines: {node: '>=4.0'}

  estree-util-is-identifier-name@3.0.0:
    resolution: {integrity: sha512-hFtqIDZTIUZ9BXLb8y4pYGyk6+wekIivNVTcmvk8NoOh+VeRn5y6cEHzbURrWbfp1fIqdVipilzj+lfaadNZmg==}

  esutils@2.0.3:
    resolution: {integrity: sha512-kVscqXk4OCp68SZ0dkgEKVi6/8ij300KBWTJq32P/dYeWTSwK41WyTxalN1eRmA5Z9UU/LX9D7FWSmV9SAYx6g==}
    engines: {node: '>=0.10.0'}

  eventsource-parser@3.0.0:
    resolution: {integrity: sha512-T1C0XCUimhxVQzW4zFipdx0SficT651NnkR0ZSH3yQwh+mFMdLfgjABVi4YtMTtaL4s168593DaoaRLMqryavA==}
    engines: {node: '>=18.0.0'}

  extend@3.0.2:
    resolution: {integrity: sha512-fjquC59cD7CyW6urNXK0FBufkZcoiGG80wTuPujX590cB5Ttln20E2UB4S/WARVqhXffZl2LNgS+gQdPIIim/g==}

  fast-deep-equal@3.1.3:
    resolution: {integrity: sha512-f3qQ9oQy9j2AhBe/H9VC91wLmKBCCU/gDOnKNAYG5hswO7BLKj09Hc5HYNz9cGI++xlpDCIgDaitVs03ATR84Q==}

  fast-glob@3.3.2:
    resolution: {integrity: sha512-oX2ruAFQwf/Orj8m737Y5adxDQO0LAB7/S5MnxCdTNDd4p6BsyIVsv9JQsATbTSq8KHRpLwIHbVlUNatxd+1Ow==}
    engines: {node: '>=8.6.0'}

  fast-json-stable-stringify@2.1.0:
    resolution: {integrity: sha512-lhd/wF+Lk98HZoTCtlVraHtfh5XYijIjalXck7saUtuanSDyLMxnHhSXEDJqHxD7msR8D0uCmqlkwjCV8xvwHw==}

  fast-levenshtein@2.0.6:
    resolution: {integrity: sha512-DCXu6Ifhqcks7TZKY3Hxp3y6qphY5SJZmrWMDrKcERSOXWQdMhU9Ig/PYrzyw/ul9jOIyh0N4M0tbC5hodg8dw==}

  fastq@1.17.1:
    resolution: {integrity: sha512-sRVD3lWVIXWg6By68ZN7vho9a1pQcN/WBFaAAsDDFzlJjvoGx0P8z7V1t72grFJfJhu3YPZBuu25f7Kaw2jN1w==}

  file-entry-cache@6.0.1:
    resolution: {integrity: sha512-7Gps/XWymbLk2QLYK4NzpMOrYjMhdIxXuIvy2QBsLE6ljuodKvdkWs/cpyJJ3CVIVpH0Oi1Hvg1ovbMzLdFBBg==}
    engines: {node: ^10.12.0 || >=12.0.0}

  fill-range@7.1.1:
    resolution: {integrity: sha512-YsGpe3WHLK8ZYi4tWDg2Jy3ebRz2rXowDxnld4bkQB00cc/1Zw9AWnC0i9ztDJitivtQvaI9KaLyKrc+hBW0yg==}
    engines: {node: '>=8'}

  find-up@5.0.0:
    resolution: {integrity: sha512-78/PXT1wlLLDgTzDs7sjq9hzz0vXD+zn+7wypEe4fXQxCmdmqfGsEPQxmiCSQI3ajFV91bVSsvNtrJRiW6nGng==}
    engines: {node: '>=10'}

  flat-cache@3.2.0:
    resolution: {integrity: sha512-CYcENa+FtcUKLmhhqyctpclsq7QF38pKjZHsGNiSQF5r4FtoKDWabFDl3hzaEQMvT1LHEysw5twgLvpYYb4vbw==}
    engines: {node: ^10.12.0 || >=12.0.0}

  flatted@3.3.1:
    resolution: {integrity: sha512-X8cqMLLie7KsNUDSdzeN8FYK9rEt4Dt67OsG/DNGnYTSDBG4uFAJFBnUeiV+zCVAvwFy56IjM9sH51jVaEhNxw==}

  for-each@0.3.3:
    resolution: {integrity: sha512-jqYfLp7mo9vIyQf8ykW2v7A+2N4QjeCeI5+Dz9XraiO1ign81wjiH7Fb9vSOWvQfNtmSa4H2RoQTrrXivdUZmw==}

  foreground-child@3.3.0:
    resolution: {integrity: sha512-Ld2g8rrAyMYFXBhEqMz8ZAHBi4J4uS1i/CxGMDnjyFWddMXLVcDp051DZfu+t7+ab7Wv6SMqpWmyFIj5UbfFvg==}
    engines: {node: '>=14'}

  framer-motion@11.11.10:
    resolution: {integrity: sha512-061Bt1jL/vIm+diYIiA4dP/Yld7vD47ROextS7ESBW5hr4wQFhxB5D5T5zAc3c/5me3cOa+iO5LqhA38WDln/A==}
    peerDependencies:
      '@emotion/is-prop-valid': '*'
      react: ^18.0.0
      react-dom: ^18.0.0
    peerDependenciesMeta:
      '@emotion/is-prop-valid':
        optional: true
      react:
        optional: true
      react-dom:
        optional: true

  fs.realpath@1.0.0:
    resolution: {integrity: sha512-OO0pH2lK6a0hZnAdau5ItzHPI6pUlvI7jMVnxUQRtw4owF2wk8lOSabtGDCTP4Ggrg2MbGnWO9X8K1t4+fGMDw==}

  fsevents@2.3.3:
    resolution: {integrity: sha512-5xoDfX+fL7faATnagmWPpbFtwh/R77WmMMqqHGS65C3vvB0YHrgF+B1YmZ3441tMj5n63k0212XNoJwzlhffQw==}
    engines: {node: ^8.16.0 || ^10.6.0 || >=11.0.0}
    os: [darwin]

  function-bind@1.1.2:
    resolution: {integrity: sha512-7XHNxH7qX9xG5mIwxkhumTox/MIRNcOgDrxWsMt2pAr23WHp6MrRlN7FBSFpCpr+oVO0F744iUgR82nJMfG2SA==}

  function.prototype.name@1.1.6:
    resolution: {integrity: sha512-Z5kx79swU5P27WEayXM1tBi5Ze/lbIyiNgU3qyXUOf9b2rgXYyF9Dy9Cx+IQv/Lc8WCG6L82zwUPpSS9hGehIg==}
    engines: {node: '>= 0.4'}

  functions-have-names@1.2.3:
    resolution: {integrity: sha512-xckBUXyTIqT97tq2x2AMb+g163b5JFysYk0x4qxNFwbfQkmNZoiRHb6sPzI9/QV33WeuvVYBUIiD4NzNIyqaRQ==}

  geist@1.3.1:
    resolution: {integrity: sha512-Q4gC1pBVPN+D579pBaz0TRRnGA4p9UK6elDY/xizXdFk/g4EKR5g0I+4p/Kj6gM0SajDBZ/0FvDV9ey9ud7BWw==}
    peerDependencies:
      next: '>=13.2.0'

  get-intrinsic@1.2.4:
    resolution: {integrity: sha512-5uYhsJH8VJBTv7oslg4BznJYhDoRI6waYCxMmCdnTrcCrHA/fCFKoTFz2JKKE0HdDFUF7/oQuhzumXJK7paBRQ==}
    engines: {node: '>= 0.4'}

  get-nonce@1.0.1:
    resolution: {integrity: sha512-FJhYRoDaiatfEkUK8HKlicmu/3SGFD51q3itKDGoSTysQJBnfOcxU5GxnhE1E6soB76MbT0MBtnKJuXyAx+96Q==}
    engines: {node: '>=6'}

  get-symbol-description@1.0.2:
    resolution: {integrity: sha512-g0QYk1dZBxGwk+Ngc+ltRH2IBp2f7zBkBMBJZCDerh6EhlhSR6+9irMCuT/09zD6qkarHUSn529sK/yL4S27mg==}
    engines: {node: '>= 0.4'}

  get-tsconfig@4.8.1:
    resolution: {integrity: sha512-k9PN+cFBmaLWtVz29SkUoqU5O0slLuHJXt/2P+tMVFT+phsSGXGkp9t3rQIqdz0e+06EHNGs3oM6ZX1s2zHxRg==}

  glob-parent@5.1.2:
    resolution: {integrity: sha512-AOIgSQCepiJYwP3ARnGx+5VnTu2HBYdzbGP45eLw1vr3zB3vZLeyed1sC9hnbcOc9/SrMyM5RPQrkGz4aS9Zow==}
    engines: {node: '>= 6'}

  glob-parent@6.0.2:
    resolution: {integrity: sha512-XxwI8EOhVQgWp6iDL+3b0r86f4d6AX6zSU55HfB4ydCEuXLXc5FcYeOu+nnGftS4TEju/11rt4KJPTMgbfmv4A==}
    engines: {node: '>=10.13.0'}

  glob@10.3.10:
    resolution: {integrity: sha512-fa46+tv1Ak0UPK1TOy/pZrIybNNt4HCv7SDzwyfiOZkvZLEbjsZkJBPtDHVshZjbecAoAGSC20MjLDG/qr679g==}
    engines: {node: '>=16 || 14 >=14.17'}
    hasBin: true

  glob@10.4.5:
    resolution: {integrity: sha512-7Bv8RF0k6xjo7d4A/PxYLbUCfb6c+Vpd2/mB2yRDlew7Jb5hEXiCD9ibfO7wpk8i4sevK6DFny9h7EYbM3/sHg==}
    hasBin: true

  glob@7.2.3:
    resolution: {integrity: sha512-nFR0zLpU2YCaRxwoCJvL6UvCH2JFyFVIvwTLsIf21AuHlMskA1hhTdk+LlYJtOlYt9v6dvszD2BGRqBL+iQK9Q==}
    deprecated: Glob versions prior to v9 are no longer supported

  globals@13.24.0:
    resolution: {integrity: sha512-AhO5QUcj8llrbG09iWhPU2B204J1xnPeL8kQmVorSsy+Sjj1sk8gIyh6cUocGmH4L0UuhAJy+hJMRA4mgA4mFQ==}
    engines: {node: '>=8'}

  globalthis@1.0.4:
    resolution: {integrity: sha512-DpLKbNU4WylpxJykQujfCcwYWiV/Jhm50Goo0wrVILAv5jOr9d+H+UR3PhSCD2rCCEIg0uc+G+muBTwD54JhDQ==}
    engines: {node: '>= 0.4'}

  globby@11.1.0:
    resolution: {integrity: sha512-jhIXaOzy1sb8IyocaruWSn1TjmnBVs8Ayhcy83rmxNJ8q2uWKCAj3CnJY+KpGSXCueAPc0i05kVvVKtP1t9S3g==}
    engines: {node: '>=10'}

  gopd@1.0.1:
    resolution: {integrity: sha512-d65bNlIadxvpb/A2abVdlqKqV563juRnZ1Wtk6s1sIR8uNsXR70xqIzVqxVf1eTqDunwT2MkczEeaezCKTZhwA==}

  graceful-fs@4.2.11:
    resolution: {integrity: sha512-RbJ5/jmFcNNCcDV5o9eTnBLJ/HszWV0P73bc+Ff4nS/rJj+YaS6IGyiOL0VoBYX+l1Wrl3k63h/KrH+nhJ0XvQ==}

  graphemer@1.4.0:
    resolution: {integrity: sha512-EtKwoO6kxCL9WO5xipiHTZlSzBm7WLT627TqC/uVRd0HKmq8NXyebnNYxDoBi7wt8eTWrUrKXCOVaFq9x1kgag==}

  has-bigints@1.0.2:
    resolution: {integrity: sha512-tSvCKtBr9lkF0Ex0aQiP9N+OpV4zi2r/Nee5VkRDbaqv35RLYMzbwQfFSZZH0kR+Rd6302UJZ2p/bJCEoR3VoQ==}

  has-flag@4.0.0:
    resolution: {integrity: sha512-EykJT/Q1KjTWctppgIAgfSO0tKVuZUjhgMr17kqTumMl6Afv3EISleU7qZUzoXDFTAHTDC4NOoG/ZxU3EvlMPQ==}
    engines: {node: '>=8'}

  has-property-descriptors@1.0.2:
    resolution: {integrity: sha512-55JNKuIW+vq4Ke1BjOTjM2YctQIvCT7GFzHwmfZPGo5wnrgkid0YQtnAleFSqumZm4az3n2BS+erby5ipJdgrg==}

  has-proto@1.0.3:
    resolution: {integrity: sha512-SJ1amZAJUiZS+PhsVLf5tGydlaVB8EdFpaSO4gmiUKUOxk8qzn5AIy4ZeJUmh22znIdk/uMAUT2pl3FxzVUH+Q==}
    engines: {node: '>= 0.4'}

  has-symbols@1.0.3:
    resolution: {integrity: sha512-l3LCuF6MgDNwTDKkdYGEihYjt5pRPbEg46rtlmnSPlUbgmB8LOIrKJbYYFBSbnPaJexMKtiPO8hmeRjRz2Td+A==}
    engines: {node: '>= 0.4'}

  has-tostringtag@1.0.2:
    resolution: {integrity: sha512-NqADB8VjPFLM2V0VvHUewwwsw0ZWBaIdgo+ieHtK3hasLz4qeCRjYcqfB6AQrBggRKppKF8L52/VqdVsO47Dlw==}
    engines: {node: '>= 0.4'}

  hasown@2.0.2:
    resolution: {integrity: sha512-0hJU9SCPvmMzIBdZFqNPXWa6dqh7WdH0cII9y+CyS8rG3nL48Bclra9HmKhVVUHyPWNH5Y7xDwAB7bfgSjkUMQ==}
    engines: {node: '>= 0.4'}

  hast-util-to-jsx-runtime@2.3.2:
    resolution: {integrity: sha512-1ngXYb+V9UT5h+PxNRa1O1FYguZK/XL+gkeqvp7EdHlB9oHUG0eYRo/vY5inBdcqo3RkPMC58/H94HvkbfGdyg==}

  hast-util-whitespace@3.0.0:
    resolution: {integrity: sha512-88JUN06ipLwsnv+dVn+OIYOvAuvBMy/Qoi6O7mQHxdPXpjy+Cd6xRkWwux7DKO+4sYILtLBRIKgsdpS2gQc7qw==}

  html-url-attributes@3.0.1:
    resolution: {integrity: sha512-ol6UPyBWqsrO6EJySPz2O7ZSr856WDrEzM5zMqp+FJJLGMW35cLYmmZnl0vztAZxRUoNZJFTCohfjuIJ8I4QBQ==}

  ignore@5.3.2:
    resolution: {integrity: sha512-hsBTNUqQTDwkWtcdYI2i06Y/nUBEsNEDJKjWdigLvegy8kDuJAS8uRlpkkcQpyEXL0Z/pjDy5HBmMjRCJ2gq+g==}
    engines: {node: '>= 4'}

  import-fresh@3.3.0:
    resolution: {integrity: sha512-veYYhQa+D1QBKznvhUHxb8faxlrwUnxseDAbAp457E0wLNio2bOSKnjYDhMj+YiAq61xrMGhQk9iXVk5FzgQMw==}
    engines: {node: '>=6'}

  imurmurhash@0.1.4:
    resolution: {integrity: sha512-JmXMZ6wuvDmLiHEml9ykzqO6lwFbof0GG4IkcGaENdCRDDmMVnny7s5HsIgHCbaq0w2MyPhDqkhTUgS2LU2PHA==}
    engines: {node: '>=0.8.19'}

  inflight@1.0.6:
    resolution: {integrity: sha512-k92I/b08q4wvFscXCLvqfsHCrjrF7yiXsQuIVvVE7N82W3+aqpzuUdBbfhWcy/FZR3/4IgflMgKLOsvPDrGCJA==}
    deprecated: This module is not supported, and leaks memory. Do not use it. Check out lru-cache if you want a good and tested way to coalesce async requests by a key value, which is much more comprehensive and powerful.

  inherits@2.0.4:
    resolution: {integrity: sha512-k/vGaX4/Yla3WzyMCvTQOXYeIHvqOKtnqBduzTHpzpQZzAskKMhZ2K+EnBiSM9zGSoIFeMpXKxa4dYeZIQqewQ==}

  inline-style-parser@0.2.4:
    resolution: {integrity: sha512-0aO8FkhNZlj/ZIbNi7Lxxr12obT7cL1moPfE4tg1LkX7LlLfC6DeX4l2ZEud1ukP9jNQyNnfzQVqwbwmAATY4Q==}

  internal-slot@1.0.7:
    resolution: {integrity: sha512-NGnrKwXzSms2qUUih/ILZ5JBqNTSa1+ZmP6flaIp6KmSElgE9qdndzS3cqjrDovwFdmwsGsLdeFgB6suw+1e9g==}
    engines: {node: '>= 0.4'}

  invariant@2.2.4:
    resolution: {integrity: sha512-phJfQVBuaJM5raOpJjSfkiD6BpbCE4Ns//LaXl6wGYtUBY83nWS6Rf9tXm2e8VaK60JEjYldbPif/A2B1C2gNA==}

  is-alphabetical@2.0.1:
    resolution: {integrity: sha512-FWyyY60MeTNyeSRpkM2Iry0G9hpr7/9kD40mD/cGQEuilcZYS4okz8SN2Q6rLCJ8gbCt6fN+rC+6tMGS99LaxQ==}

  is-alphanumerical@2.0.1:
    resolution: {integrity: sha512-hmbYhX/9MUMF5uh7tOXyK/n0ZvWpad5caBA17GsC6vyuCqaWliRG5K1qS9inmUhEMaOBIW7/whAnSwveW/LtZw==}

  is-array-buffer@3.0.4:
    resolution: {integrity: sha512-wcjaerHw0ydZwfhiKbXJWLDY8A7yV7KhjQOpb83hGgGfId/aQa4TOvwyzn2PuswW2gPCYEL/nEAiSVpdOj1lXw==}
    engines: {node: '>= 0.4'}

  is-arrayish@0.3.2:
    resolution: {integrity: sha512-eVRqCvVlZbuw3GrM63ovNSNAeA1K16kaR/LRY/92w0zxQ5/1YzwblUX652i4Xs9RwAGjW9d9y6X88t8OaAJfWQ==}

  is-async-function@2.0.0:
    resolution: {integrity: sha512-Y1JXKrfykRJGdlDwdKlLpLyMIiWqWvuSd17TvZk68PLAOGOoF4Xyav1z0Xhoi+gCYjZVeC5SI+hYFOfvXmGRCA==}
    engines: {node: '>= 0.4'}

  is-bigint@1.0.4:
    resolution: {integrity: sha512-zB9CruMamjym81i2JZ3UMn54PKGsQzsJeo6xvN3HJJ4CAsQNB6iRutp2To77OfCNuoxspsIhzaPoO1zyCEhFOg==}

  is-binary-path@2.1.0:
    resolution: {integrity: sha512-ZMERYes6pDydyuGidse7OsHxtbI7WVeUEozgR/g7rd0xUimYNlvZRE/K2MgZTjWy725IfelLeVcEM97mmtRGXw==}
    engines: {node: '>=8'}

  is-boolean-object@1.1.2:
    resolution: {integrity: sha512-gDYaKHJmnj4aWxyj6YHyXVpdQawtVLHU5cb+eztPGczf6cjuTdwve5ZIEfgXqH4e57An1D1AKf8CZ3kYrQRqYA==}
    engines: {node: '>= 0.4'}

  is-buffer@2.0.5:
    resolution: {integrity: sha512-i2R6zNFDwgEHJyQUtJEk0XFi1i0dPFn/oqjK3/vPCcDeJvW5NQ83V8QbicfF1SupOaB0h8ntgBC2YiE7dfyctQ==}
    engines: {node: '>=4'}

  is-bun-module@1.2.1:
    resolution: {integrity: sha512-AmidtEM6D6NmUiLOvvU7+IePxjEjOzra2h0pSrsfSAcXwl/83zLLXDByafUJy9k/rKK0pvXMLdwKwGHlX2Ke6Q==}

  is-callable@1.2.7:
    resolution: {integrity: sha512-1BC0BVFhS/p0qtw6enp8e+8OD0UrK0oFLztSjNzhcKA3WDuJxxAPXzPuPtKkjEY9UUoEWlX/8fgKeu2S8i9JTA==}
    engines: {node: '>= 0.4'}

  is-core-module@2.15.1:
    resolution: {integrity: sha512-z0vtXSwucUJtANQWldhbtbt7BnL0vxiFjIdDLAatwhDYty2bad6s+rijD6Ri4YuYJubLzIJLUidCh09e1djEVQ==}
    engines: {node: '>= 0.4'}

  is-data-view@1.0.1:
    resolution: {integrity: sha512-AHkaJrsUVW6wq6JS8y3JnM/GJF/9cf+k20+iDzlSaJrinEo5+7vRiteOSwBhHRiAyQATN1AmY4hwzxJKPmYf+w==}
    engines: {node: '>= 0.4'}

  is-date-object@1.0.5:
    resolution: {integrity: sha512-9YQaSxsAiSwcvS33MBk3wTCVnWK+HhF8VZR2jRxehM16QcVOdHqPn4VPHmRK4lSr38n9JriurInLcP90xsYNfQ==}
    engines: {node: '>= 0.4'}

  is-decimal@2.0.1:
    resolution: {integrity: sha512-AAB9hiomQs5DXWcRB1rqsxGUstbRroFOPPVAomNk/3XHR5JyEZChOyTWe2oayKnsSsr/kcGqF+z6yuH6HHpN0A==}

  is-extglob@2.1.1:
    resolution: {integrity: sha512-SbKbANkN603Vi4jEZv49LeVJMn4yGwsbzZworEoyEiutsN3nJYdbO36zfhGJ6QEDpOZIFkDtnq5JRxmvl3jsoQ==}
    engines: {node: '>=0.10.0'}

  is-finalizationregistry@1.0.2:
    resolution: {integrity: sha512-0by5vtUJs8iFQb5TYUHHPudOR+qXYIMKtiUzvLIZITZUjknFmziyBJuLhVRc+Ds0dREFlskDNJKYIdIzu/9pfw==}

  is-fullwidth-code-point@3.0.0:
    resolution: {integrity: sha512-zymm5+u+sCsSWyD9qNaejV3DFvhCKclKdizYaJUuHA83RLjb7nSuGnddCHGv0hk+KY7BMAlsWeK4Ueg6EV6XQg==}
    engines: {node: '>=8'}

  is-generator-function@1.0.10:
    resolution: {integrity: sha512-jsEjy9l3yiXEQ+PsXdmBwEPcOxaXWLspKdplFUVI9vq1iZgIekeC0L167qeu86czQaxed3q/Uzuw0swL0irL8A==}
    engines: {node: '>= 0.4'}

  is-glob@4.0.3:
    resolution: {integrity: sha512-xelSayHH36ZgE7ZWhli7pW34hNbNl8Ojv5KVmkJD4hBdD3th8Tfk9vYasLM+mXWOZhFkgZfxhLSnrwRr4elSSg==}
    engines: {node: '>=0.10.0'}

  is-hexadecimal@2.0.1:
    resolution: {integrity: sha512-DgZQp241c8oO6cA1SbTEWiXeoxV42vlcJxgH+B3hi1AiqqKruZR3ZGF8In3fj4+/y/7rHvlOZLZtgJ/4ttYGZg==}

  is-map@2.0.3:
    resolution: {integrity: sha512-1Qed0/Hr2m+YqxnM09CjA2d/i6YZNfF6R2oRAOj36eUdS6qIV/huPJNSEpKbupewFs+ZsJlxsjjPbc0/afW6Lw==}
    engines: {node: '>= 0.4'}

  is-negative-zero@2.0.3:
    resolution: {integrity: sha512-5KoIu2Ngpyek75jXodFvnafB6DJgr3u8uuK0LEZJjrU19DrMD3EVERaR8sjz8CCGgpZvxPl9SuE1GMVPFHx1mw==}
    engines: {node: '>= 0.4'}

  is-number-object@1.0.7:
    resolution: {integrity: sha512-k1U0IRzLMo7ZlYIfzRu23Oh6MiIFasgpb9X76eqfFZAqwH44UI4KTBvBYIZ1dSL9ZzChTB9ShHfLkR4pdW5krQ==}
    engines: {node: '>= 0.4'}

  is-number@7.0.0:
    resolution: {integrity: sha512-41Cifkg6e8TylSpdtTpeLVMqvSBEVzTttHvERD741+pnZ8ANv0004MRL43QKPDlK9cGvNp6NZWZUBlbGXYxxng==}
    engines: {node: '>=0.12.0'}

  is-path-inside@3.0.3:
    resolution: {integrity: sha512-Fd4gABb+ycGAmKou8eMftCupSir5lRxqf4aD/vd0cD2qc4HL07OjCeuHMr8Ro4CoMaeCKDB0/ECBOVWjTwUvPQ==}
    engines: {node: '>=8'}

  is-plain-obj@4.1.0:
    resolution: {integrity: sha512-+Pgi+vMuUNkJyExiMBt5IlFoMyKnr5zhJ4Uspz58WOhBF5QoIZkFyNHIbBAtHwzVAgk5RtndVNsDRN61/mmDqg==}
    engines: {node: '>=12'}

  is-regex@1.1.4:
    resolution: {integrity: sha512-kvRdxDsxZjhzUX07ZnLydzS1TU/TJlTUHHY4YLL87e37oUA49DfkLqgy+VjFocowy29cKvcSiu+kIv728jTTVg==}
    engines: {node: '>= 0.4'}

  is-set@2.0.3:
    resolution: {integrity: sha512-iPAjerrse27/ygGLxw+EBR9agv9Y6uLeYVJMu+QNCoouJ1/1ri0mGrcWpfCqFZuzzx3WjtwxG098X+n4OuRkPg==}
    engines: {node: '>= 0.4'}

  is-shared-array-buffer@1.0.3:
    resolution: {integrity: sha512-nA2hv5XIhLR3uVzDDfCIknerhx8XUKnstuOERPNNIinXG7v9u+ohXF67vxm4TPTEPU6lm61ZkwP3c9PCB97rhg==}
    engines: {node: '>= 0.4'}

  is-string@1.0.7:
    resolution: {integrity: sha512-tE2UXzivje6ofPW7l23cjDOMa09gb7xlAqG6jG5ej6uPV32TlWP3NKPigtaGeHNu9fohccRYvIiZMfOOnOYUtg==}
    engines: {node: '>= 0.4'}

  is-symbol@1.0.4:
    resolution: {integrity: sha512-C/CPBqKWnvdcxqIARxyOh4v1UUEOCHpgDa0WYgpKDFMszcrPcffg5uhwSgPCLD2WWxmq6isisz87tzT01tuGhg==}
    engines: {node: '>= 0.4'}

  is-typed-array@1.1.13:
    resolution: {integrity: sha512-uZ25/bUAlUY5fR4OKT4rZQEBrzQWYV9ZJYGGsUmEJ6thodVJ1HX64ePQ6Z0qPWP+m+Uq6e9UugrE38jeYsDSMw==}
    engines: {node: '>= 0.4'}

  is-weakmap@2.0.2:
    resolution: {integrity: sha512-K5pXYOm9wqY1RgjpL3YTkF39tni1XajUIkawTLUo9EZEVUFga5gSQJF8nNS7ZwJQ02y+1YCNYcMh+HIf1ZqE+w==}
    engines: {node: '>= 0.4'}

  is-weakref@1.0.2:
    resolution: {integrity: sha512-qctsuLZmIQ0+vSSMfoVvyFe2+GSEvnmZ2ezTup1SBse9+twCCeial6EEi3Nc2KFcf6+qz2FBPnjXsk8xhKSaPQ==}

  is-weakset@2.0.3:
    resolution: {integrity: sha512-LvIm3/KWzS9oRFHugab7d+M/GcBXuXX5xZkzPmN+NxihdQlZUQ4dWuSV1xR/sq6upL1TJEDrfBgRepHFdBtSNQ==}
    engines: {node: '>= 0.4'}

  isarray@2.0.5:
    resolution: {integrity: sha512-xHjhDr3cNBK0BzdUJSPXZntQUx/mwMS5Rw4A7lPJ90XGAO6ISP/ePDNuo0vhqOZU+UD5JoodwCAAoZQd3FeAKw==}

  isexe@2.0.0:
    resolution: {integrity: sha512-RHxMLp9lnKHGHRng9QFhRCMbYAcVpn69smSGcq3f36xjgVVWThj4qqLbTLlq7Ssj8B+fIQ1EuCEGI2lKsyQeIw==}

  iterator.prototype@1.1.3:
    resolution: {integrity: sha512-FW5iMbeQ6rBGm/oKgzq2aW4KvAGpxPzYES8N4g4xNXUKpL1mclMvOe+76AcLDTvD+Ze+sOpVhgdAQEKF4L9iGQ==}
    engines: {node: '>= 0.4'}

  jackspeak@2.3.6:
    resolution: {integrity: sha512-N3yCS/NegsOBokc8GAdM8UcmfsKiSS8cipheD/nivzr700H+nsMOxJjQnvwOcRYVuFkdH0wGUvW2WbXGmrZGbQ==}
    engines: {node: '>=14'}

  jackspeak@3.4.3:
    resolution: {integrity: sha512-OGlZQpz2yfahA/Rd1Y8Cd9SIEsqvXkLVoSw/cgwhnhFMDbsQFeZYoJJ7bIZBS9BcamUW96asq/npPWugM+RQBw==}

  jiti@1.21.6:
    resolution: {integrity: sha512-2yTgeWTWzMWkHu6Jp9NKgePDaYHbntiwvYuuJLbbN9vl7DC9DvXKOB2BC3ZZ92D3cvV/aflH0osDfwpHepQ53w==}
    hasBin: true

  jose@5.9.6:
    resolution: {integrity: sha512-AMlnetc9+CV9asI19zHmrgS/WYsWUwCn2R7RzlbJWD7F9eWYUTGyBmU9o6PxngtLGOiDGPRu+Uc4fhKzbpteZQ==}

  js-tokens@4.0.0:
    resolution: {integrity: sha512-RdJUflcE3cUzKiMqQgsCu06FPu9UdIJO0beYbPhHN4k6apgJtifcoCtT9bcxOpYBtpD2kCM6Sbzg4CausW/PKQ==}

  js-yaml@4.1.0:
    resolution: {integrity: sha512-wpxZs9NoxZaJESJGIZTyDEaYpl0FKSA+FB9aJiyemKhMwkxQg63h4T1KJgUGHpTqPDNRcmmYLugrRjJlBtWvRA==}
    hasBin: true

  json-buffer@3.0.1:
    resolution: {integrity: sha512-4bV5BfR2mqfQTJm+V5tPPdf+ZpuhiIvTuAB5g8kcrXOZpTT/QwwVRWBywX1ozr6lEuPdbHxwaJlm9G6mI2sfSQ==}

  json-schema-traverse@0.4.1:
    resolution: {integrity: sha512-xbbCH5dCYU5T8LcEhhuh7HJ88HXuW3qsI3Y0zOZFKfZEHcpWiHU/Jxzk629Brsab/mMiHQti9wMP+845RPe3Vg==}

  json-schema@0.4.0:
    resolution: {integrity: sha512-es94M3nTIfsEPisRafak+HDLfHXnKBhV3vU5eqPcS3flIWqcxJWgXHXiey3YrpaNsanY5ei1VoYEbOzijuq9BA==}

  json-stable-stringify-without-jsonify@1.0.1:
    resolution: {integrity: sha512-Bdboy+l7tA3OGW6FjyFHWkP5LuByj1Tk33Ljyq0axyzdk9//JSi2u3fP1QSmd1KNwq6VOKYGlAu87CisVir6Pw==}

  json5@1.0.2:
    resolution: {integrity: sha512-g1MWMLBiz8FKi1e4w0UyVL3w+iJceWAFBAaBnnGKOpNa5f8TLktkbre1+s6oICydWAm+HRUGTmI+//xv2hvXYA==}
    hasBin: true

  jsondiffpatch@0.6.0:
    resolution: {integrity: sha512-3QItJOXp2AP1uv7waBkao5nCvhEv+QmJAd38Ybq7wNI74Q+BBmnLn4EDKz6yI9xGAIQoUF87qHt+kc1IVxB4zQ==}
    engines: {node: ^18.0.0 || >=20.0.0}
    hasBin: true

  jsx-ast-utils@3.3.5:
    resolution: {integrity: sha512-ZZow9HBI5O6EPgSJLUb8n2NKgmVWTwCvHGwFuJlMjvLFqlGG6pjirPhtdsseaLZjSibD8eegzmYpUZwoIlj2cQ==}
    engines: {node: '>=4.0'}

  keyv@4.5.4:
    resolution: {integrity: sha512-oxVHkHR/EJf2CNXnWxRLW6mg7JyCCUcG0DtEGmL2ctUo1PNTin1PUil+r/+4r5MpVgC/fn1kjsx7mjSujKqIpw==}

  language-subtag-registry@0.3.23:
    resolution: {integrity: sha512-0K65Lea881pHotoGEa5gDlMxt3pctLi2RplBb7Ezh4rRdLEOtgi7n4EwK9lamnUCkKBqaeKRVebTq6BAxSkpXQ==}

  language-tags@1.0.9:
    resolution: {integrity: sha512-MbjN408fEndfiQXbFQ1vnd+1NoLDsnQW41410oQBXiyXDMYH5z505juWa4KUE1LqxRC7DgOgZDbKLxHIwm27hA==}
    engines: {node: '>=0.10'}

  levn@0.4.1:
    resolution: {integrity: sha512-+bT2uH4E5LGE7h/n3evcS/sQlJXCpIp6ym8OWJ5eV6+67Dsql/LaaT7qJBAt2rzfoa/5QBGBhxDix1dMt2kQKQ==}
    engines: {node: '>= 0.8.0'}

  lilconfig@2.1.0:
    resolution: {integrity: sha512-utWOt/GHzuUxnLKxB6dk81RoOeoNeHgbrXiuGk4yyF5qlRz+iIVWu56E2fqGHFrXz0QNUhLB/8nKqvRH66JKGQ==}
    engines: {node: '>=10'}

  lilconfig@3.1.2:
    resolution: {integrity: sha512-eop+wDAvpItUys0FWkHIKeC9ybYrTGbU41U5K7+bttZZeohvnY7M9dZ5kB21GNWiFT2q1OoPTvncPCgSOVO5ow==}
    engines: {node: '>=14'}

  lines-and-columns@1.2.4:
    resolution: {integrity: sha512-7ylylesZQ/PV29jhEDl3Ufjo6ZX7gCqJr5F7PKrqc93v7fzSymt1BpwEU8nAUXs8qzzvqhbjhK5QZg6Mt/HkBg==}

  linkify-it@5.0.0:
    resolution: {integrity: sha512-5aHCbzQRADcdP+ATqnDuhhJ/MRIqDkZX5pyjFHRRysS8vZ5AbqGEoFIb6pYHPZ+L/OC2Lc+xT8uHVVR5CAK/wQ==}

  locate-path@6.0.0:
    resolution: {integrity: sha512-iPZK6eYjbxRu3uB4/WZ3EsEIMJFMqAoopl3R+zuq0UjcAm/MO6KCweDgPfP3elTztoKP3KtnVHxTn2NHBSDVUw==}
    engines: {node: '>=10'}

  lodash.castarray@4.4.0:
    resolution: {integrity: sha512-aVx8ztPv7/2ULbArGJ2Y42bG1mEQ5mGjpdvrbJcJFU3TbYybe+QlLS4pst9zV52ymy2in1KpFPiZnAOATxD4+Q==}

  lodash.debounce@4.0.8:
    resolution: {integrity: sha512-FT1yDzDYEoYWhnSGnpE/4Kj1fLZkDFyqRb7fNt6FdYOSxlUWAtp42Eh6Wb0rGIv/m9Bgo7x4GhQbm5Ys4SG5ow==}

  lodash.isplainobject@4.0.6:
    resolution: {integrity: sha512-oSXzaWypCMHkPC3NvBEaPHf0KsA5mvPrOPgQWDsbg8n7orZ290M0BmC/jgRZ4vcJ6DTAhjrsSYgdsW/F+MFOBA==}

  lodash.merge@4.6.2:
    resolution: {integrity: sha512-0KpjqXRVvrYyCsX1swR/XTK0va6VQkQM6MNo7PqW77ByjAhoARA8EfrP1N4+KlKj8YS0ZUCtRT/YUuhyYDujIQ==}

  longest-streak@3.1.0:
    resolution: {integrity: sha512-9Ri+o0JYgehTaVBBDoMqIl8GXtbWg711O3srftcHhZ0dqnETqLaoIK0x17fUw9rFSlK/0NlsKe0Ahhyl5pXE2g==}

  loose-envify@1.4.0:
    resolution: {integrity: sha512-lyuxPGr/Wfhrlem2CL/UcnUc1zcqKAImBDzukY7Y5F/yQiNdko6+fRLevlw1HgMySw7f611UIY408EtxRSoK3Q==}
    hasBin: true

  lru-cache@10.4.3:
    resolution: {integrity: sha512-JNAzZcXrCt42VGLuYz0zfAzDfAvJWW6AfYlDBQyDV5DClI2m5sAmK+OIO7s59XfsRsWHp02jAJrRadPRGTt6SQ==}

  lucide-react@0.446.0:
    resolution: {integrity: sha512-BU7gy8MfBMqvEdDPH79VhOXSEgyG8TSPOKWaExWGCQVqnGH7wGgDngPbofu+KdtVjPQBWbEmnfMTq90CTiiDRg==}
    peerDependencies:
      react: ^16.5.1 || ^17.0.0 || ^18.0.0 || ^19.0.0-rc

  markdown-it@14.1.0:
    resolution: {integrity: sha512-a54IwgWPaeBCAAsv13YgmALOF1elABB08FxO9i+r4VFk5Vl4pKokRPeX8u5TCgSsPi6ec1otfLjdOpVcgbpshg==}
    hasBin: true

  markdown-table@3.0.4:
    resolution: {integrity: sha512-wiYz4+JrLyb/DqW2hkFJxP7Vd7JuTDm77fvbM8VfEQdmSMqcImWeeRbHwZjBjIFki/VaMK2BhFi7oUUZeM5bqw==}

  mdast-util-find-and-replace@3.0.1:
    resolution: {integrity: sha512-SG21kZHGC3XRTSUhtofZkBzZTJNM5ecCi0SK2IMKmSXR8vO3peL+kb1O0z7Zl83jKtutG4k5Wv/W7V3/YHvzPA==}

  mdast-util-from-markdown@2.0.2:
    resolution: {integrity: sha512-uZhTV/8NBuw0WHkPTrCqDOl0zVe1BIng5ZtHoDk49ME1qqcjYmmLmOf0gELgcRMxN4w2iuIeVso5/6QymSrgmA==}

  mdast-util-gfm-autolink-literal@2.0.1:
    resolution: {integrity: sha512-5HVP2MKaP6L+G6YaxPNjuL0BPrq9orG3TsrZ9YXbA3vDw/ACI4MEsnoDpn6ZNm7GnZgtAcONJyPhOP8tNJQavQ==}

  mdast-util-gfm-footnote@2.0.0:
    resolution: {integrity: sha512-5jOT2boTSVkMnQ7LTrd6n/18kqwjmuYqo7JUPe+tRCY6O7dAuTFMtTPauYYrMPpox9hlN0uOx/FL8XvEfG9/mQ==}

  mdast-util-gfm-strikethrough@2.0.0:
    resolution: {integrity: sha512-mKKb915TF+OC5ptj5bJ7WFRPdYtuHv0yTRxK2tJvi+BDqbkiG7h7u/9SI89nRAYcmap2xHQL9D+QG/6wSrTtXg==}

  mdast-util-gfm-table@2.0.0:
    resolution: {integrity: sha512-78UEvebzz/rJIxLvE7ZtDd/vIQ0RHv+3Mh5DR96p7cS7HsBhYIICDBCu8csTNWNO6tBWfqXPWekRuj2FNOGOZg==}

  mdast-util-gfm-task-list-item@2.0.0:
    resolution: {integrity: sha512-IrtvNvjxC1o06taBAVJznEnkiHxLFTzgonUdy8hzFVeDun0uTjxxrRGVaNFqkU1wJR3RBPEfsxmU6jDWPofrTQ==}

  mdast-util-gfm@3.0.0:
    resolution: {integrity: sha512-dgQEX5Amaq+DuUqf26jJqSK9qgixgd6rYDHAv4aTBuA92cTknZlKpPfa86Z/s8Dj8xsAQpFfBmPUHWJBWqS4Bw==}

  mdast-util-mdx-expression@2.0.1:
    resolution: {integrity: sha512-J6f+9hUp+ldTZqKRSg7Vw5V6MqjATc+3E4gf3CFNcuZNWD8XdyI6zQ8GqH7f8169MM6P7hMBRDVGnn7oHB9kXQ==}

  mdast-util-mdx-jsx@3.1.3:
    resolution: {integrity: sha512-bfOjvNt+1AcbPLTFMFWY149nJz0OjmewJs3LQQ5pIyVGxP4CdOqNVJL6kTaM5c68p8q82Xv3nCyFfUnuEcH3UQ==}

  mdast-util-mdxjs-esm@2.0.1:
    resolution: {integrity: sha512-EcmOpxsZ96CvlP03NghtH1EsLtr0n9Tm4lPUJUBccV9RwUOneqSycg19n5HGzCf+10LozMRSObtVr3ee1WoHtg==}

  mdast-util-phrasing@4.1.0:
    resolution: {integrity: sha512-TqICwyvJJpBwvGAMZjj4J2n0X8QWp21b9l0o7eXyVJ25YNWYbJDVIyD1bZXE6WtV6RmKJVYmQAKWa0zWOABz2w==}

  mdast-util-to-hast@13.2.0:
    resolution: {integrity: sha512-QGYKEuUsYT9ykKBCMOEDLsU5JRObWQusAolFMeko/tYPufNkRffBAQjIE+99jbA87xv6FgmjLtwjh9wBWajwAA==}

  mdast-util-to-markdown@2.1.0:
    resolution: {integrity: sha512-SR2VnIEdVNCJbP6y7kVTJgPLifdr8WEU440fQec7qHoHOUz/oJ2jmNRqdDQ3rbiStOXb2mCDGTuwsK5OPUgYlQ==}

  mdast-util-to-string@4.0.0:
    resolution: {integrity: sha512-0H44vDimn51F0YwvxSJSm0eCDOJTRlmN0R1yBh4HLj9wiV1Dn0QoXGbvFAWj2hSItVTlCmBF1hqKlIyUBVFLPg==}

  mdurl@2.0.0:
    resolution: {integrity: sha512-Lf+9+2r+Tdp5wXDXC4PcIBjTDtq4UKjCPMQhKIuzpJNW0b96kVqSwW0bT7FhRSfmAiFYgP+SCRvdrDozfh0U5w==}

  merge2@1.4.1:
    resolution: {integrity: sha512-8q7VEgMJW4J8tcfVPy8g09NcQwZdbwFEqhe/WZkoIzjn/3TGDwtOCYtXGxA3O8tPzpczCCDgv+P2P5y00ZJOOg==}
    engines: {node: '>= 8'}

  micromark-core-commonmark@2.0.1:
    resolution: {integrity: sha512-CUQyKr1e///ZODyD1U3xit6zXwy1a8q2a1S1HKtIlmgvurrEpaw/Y9y6KSIbF8P59cn/NjzHyO+Q2fAyYLQrAA==}

  micromark-extension-gfm-autolink-literal@2.1.0:
    resolution: {integrity: sha512-oOg7knzhicgQ3t4QCjCWgTmfNhvQbDDnJeVu9v81r7NltNCVmhPy1fJRX27pISafdjL+SVc4d3l48Gb6pbRypw==}

  micromark-extension-gfm-footnote@2.1.0:
    resolution: {integrity: sha512-/yPhxI1ntnDNsiHtzLKYnE3vf9JZ6cAisqVDauhp4CEHxlb4uoOTxOCJ+9s51bIB8U1N1FJ1RXOKTIlD5B/gqw==}

  micromark-extension-gfm-strikethrough@2.1.0:
    resolution: {integrity: sha512-ADVjpOOkjz1hhkZLlBiYA9cR2Anf8F4HqZUO6e5eDcPQd0Txw5fxLzzxnEkSkfnD0wziSGiv7sYhk/ktvbf1uw==}

  micromark-extension-gfm-table@2.1.0:
    resolution: {integrity: sha512-Ub2ncQv+fwD70/l4ou27b4YzfNaCJOvyX4HxXU15m7mpYY+rjuWzsLIPZHJL253Z643RpbcP1oeIJlQ/SKW67g==}

  micromark-extension-gfm-tagfilter@2.0.0:
    resolution: {integrity: sha512-xHlTOmuCSotIA8TW1mDIM6X2O1SiX5P9IuDtqGonFhEK0qgRI4yeC6vMxEV2dgyr2TiD+2PQ10o+cOhdVAcwfg==}

  micromark-extension-gfm-task-list-item@2.1.0:
    resolution: {integrity: sha512-qIBZhqxqI6fjLDYFTBIa4eivDMnP+OZqsNwmQ3xNLE4Cxwc+zfQEfbs6tzAo2Hjq+bh6q5F+Z8/cksrLFYWQQw==}

  micromark-extension-gfm@3.0.0:
    resolution: {integrity: sha512-vsKArQsicm7t0z2GugkCKtZehqUm31oeGBV/KVSorWSy8ZlNAv7ytjFhvaryUiCUJYqs+NoE6AFhpQvBTM6Q4w==}

  micromark-factory-destination@2.0.0:
    resolution: {integrity: sha512-j9DGrQLm/Uhl2tCzcbLhy5kXsgkHUrjJHg4fFAeoMRwJmJerT9aw4FEhIbZStWN8A3qMwOp1uzHr4UL8AInxtA==}

  micromark-factory-label@2.0.0:
    resolution: {integrity: sha512-RR3i96ohZGde//4WSe/dJsxOX6vxIg9TimLAS3i4EhBAFx8Sm5SmqVfR8E87DPSR31nEAjZfbt91OMZWcNgdZw==}

  micromark-factory-space@2.0.0:
    resolution: {integrity: sha512-TKr+LIDX2pkBJXFLzpyPyljzYK3MtmllMUMODTQJIUfDGncESaqB90db9IAUcz4AZAJFdd8U9zOp9ty1458rxg==}

  micromark-factory-title@2.0.0:
    resolution: {integrity: sha512-jY8CSxmpWLOxS+t8W+FG3Xigc0RDQA9bKMY/EwILvsesiRniiVMejYTE4wumNc2f4UbAa4WsHqe3J1QS1sli+A==}

  micromark-factory-whitespace@2.0.0:
    resolution: {integrity: sha512-28kbwaBjc5yAI1XadbdPYHX/eDnqaUFVikLwrO7FDnKG7lpgxnvk/XGRhX/PN0mOZ+dBSZ+LgunHS+6tYQAzhA==}

  micromark-util-character@2.1.0:
    resolution: {integrity: sha512-KvOVV+X1yLBfs9dCBSopq/+G1PcgT3lAK07mC4BzXi5E7ahzMAF8oIupDDJ6mievI6F+lAATkbQQlQixJfT3aQ==}

  micromark-util-chunked@2.0.0:
    resolution: {integrity: sha512-anK8SWmNphkXdaKgz5hJvGa7l00qmcaUQoMYsBwDlSKFKjc6gjGXPDw3FNL3Nbwq5L8gE+RCbGqTw49FK5Qyvg==}

  micromark-util-classify-character@2.0.0:
    resolution: {integrity: sha512-S0ze2R9GH+fu41FA7pbSqNWObo/kzwf8rN/+IGlW/4tC6oACOs8B++bh+i9bVyNnwCcuksbFwsBme5OCKXCwIw==}

  micromark-util-combine-extensions@2.0.0:
    resolution: {integrity: sha512-vZZio48k7ON0fVS3CUgFatWHoKbbLTK/rT7pzpJ4Bjp5JjkZeasRfrS9wsBdDJK2cJLHMckXZdzPSSr1B8a4oQ==}

  micromark-util-decode-numeric-character-reference@2.0.1:
    resolution: {integrity: sha512-bmkNc7z8Wn6kgjZmVHOX3SowGmVdhYS7yBpMnuMnPzDq/6xwVA604DuOXMZTO1lvq01g+Adfa0pE2UKGlxL1XQ==}

  micromark-util-decode-string@2.0.0:
    resolution: {integrity: sha512-r4Sc6leeUTn3P6gk20aFMj2ntPwn6qpDZqWvYmAG6NgvFTIlj4WtrAudLi65qYoaGdXYViXYw2pkmn7QnIFasA==}

  micromark-util-encode@2.0.0:
    resolution: {integrity: sha512-pS+ROfCXAGLWCOc8egcBvT0kf27GoWMqtdarNfDcjb6YLuV5cM3ioG45Ys2qOVqeqSbjaKg72vU+Wby3eddPsA==}

  micromark-util-html-tag-name@2.0.0:
    resolution: {integrity: sha512-xNn4Pqkj2puRhKdKTm8t1YHC/BAjx6CEwRFXntTaRf/x16aqka6ouVoutm+QdkISTlT7e2zU7U4ZdlDLJd2Mcw==}

  micromark-util-normalize-identifier@2.0.0:
    resolution: {integrity: sha512-2xhYT0sfo85FMrUPtHcPo2rrp1lwbDEEzpx7jiH2xXJLqBuy4H0GgXk5ToU8IEwoROtXuL8ND0ttVa4rNqYK3w==}

  micromark-util-resolve-all@2.0.0:
    resolution: {integrity: sha512-6KU6qO7DZ7GJkaCgwBNtplXCvGkJToU86ybBAUdavvgsCiG8lSSvYxr9MhwmQ+udpzywHsl4RpGJsYWG1pDOcA==}

  micromark-util-sanitize-uri@2.0.0:
    resolution: {integrity: sha512-WhYv5UEcZrbAtlsnPuChHUAsu/iBPOVaEVsntLBIdpibO0ddy8OzavZz3iL2xVvBZOpolujSliP65Kq0/7KIYw==}

  micromark-util-subtokenize@2.0.1:
    resolution: {integrity: sha512-jZNtiFl/1aY73yS3UGQkutD0UbhTt68qnRpw2Pifmz5wV9h8gOVsN70v+Lq/f1rKaU/W8pxRe8y8Q9FX1AOe1Q==}

  micromark-util-symbol@2.0.0:
    resolution: {integrity: sha512-8JZt9ElZ5kyTnO94muPxIGS8oyElRJaiJO8EzV6ZSyGQ1Is8xwl4Q45qU5UOg+bGH4AikWziz0iN4sFLWs8PGw==}

  micromark-util-types@2.0.0:
    resolution: {integrity: sha512-oNh6S2WMHWRZrmutsRmDDfkzKtxF+bc2VxLC9dvtrDIRFln627VsFP6fLMgTryGDljgLPjkrzQSDcPrjPyDJ5w==}

  micromark@4.0.0:
    resolution: {integrity: sha512-o/sd0nMof8kYff+TqcDx3VSrgBTcZpSvYcAHIfHhv5VAuNmisCxjhx6YmxS8PFEpb9z5WKWKPdzf0jM23ro3RQ==}

  micromatch@4.0.8:
    resolution: {integrity: sha512-PXwfBhYu0hBCPw8Dn0E+WDYb7af3dSLVWKi3HGv84IdF4TyFoC0ysxFd0Goxw7nSv4T/PzEJQxsYsEiFCKo2BA==}
    engines: {node: '>=8.6'}

  minimatch@3.1.2:
    resolution: {integrity: sha512-J7p63hRiAjw1NDEww1W7i37+ByIrOWO5XQQAzZ3VOcL0PNybwpfmV/N05zFAzwQ9USyEcX6t3UO+K5aqBQOIHw==}

  minimatch@9.0.3:
    resolution: {integrity: sha512-RHiac9mvaRw0x3AYRgDC1CxAP7HTcNrrECeA8YYJeWnpo+2Q5CegtZjaotWTWxDG3UeGA1coE05iH1mPjT/2mg==}
    engines: {node: '>=16 || 14 >=14.17'}

  minimatch@9.0.5:
    resolution: {integrity: sha512-G6T0ZX48xgozx7587koeX9Ys2NYy6Gmv//P89sEte9V9whIapMNF4idKxnW2QtCcLiTWlb/wfCabAtAFWhhBow==}
    engines: {node: '>=16 || 14 >=14.17'}

  minimist@1.2.8:
    resolution: {integrity: sha512-2yyAR8qBkN3YuheJanUpWC5U3bb5osDywNB8RzDVlDwDHbocAJveqqj1u8+SVD7jkWT4yvsHCpWqqWqAxb0zCA==}

  minipass@7.1.2:
    resolution: {integrity: sha512-qOOzS1cBTWYF4BH8fVePDBOO9iptMnGUEZwNc/cMWnTV2nVLZ7VoNWEPHkYczZA0pdoA7dl6e7FL659nX9S2aw==}
    engines: {node: '>=16 || 14 >=14.17'}

  ms@2.1.3:
    resolution: {integrity: sha512-6FlzubTLZG3J2a/NVCAleEhjzq5oxgHyaCU9yYXvcLsvoVaHJq/s5xXI6/XXP6tz7R9xAOtHnSO/tXtF3WRTlA==}

  mz@2.7.0:
    resolution: {integrity: sha512-z81GNO7nnYMEhrGh9LeymoE4+Yr0Wn5McHIZMK5cfQCl+NDX08sCZgUc9/6MHni9IWuFLm1Z3HTCXu2z9fN62Q==}

  nanoid@3.3.7:
    resolution: {integrity: sha512-eSRppjcPIatRIMC1U6UngP8XFcz8MQWGQdt1MTBQ7NaAmvXDfvNxbvWV3x2y6CdEUciCSsDHDQZbhYaB8QEo2g==}
    engines: {node: ^10 || ^12 || ^13.7 || ^14 || >=15.0.1}
    hasBin: true

  nanoid@5.0.8:
    resolution: {integrity: sha512-TcJPw+9RV9dibz1hHUzlLVy8N4X9TnwirAjrU08Juo6BNKggzVfP2ZJ/3ZUSq15Xl5i85i+Z89XBO90pB2PghQ==}
    engines: {node: ^18 || >=20}
    hasBin: true

  natural-compare@1.4.0:
    resolution: {integrity: sha512-OWND8ei3VtNC9h7V60qff3SVobHr996CTwgxubgyQYEpg290h9J0buyECNNJexkFm5sOajh5G116RYA1c8ZMSw==}

  next-auth@5.0.0-beta.25:
    resolution: {integrity: sha512-2dJJw1sHQl2qxCrRk+KTQbeH+izFbGFPuJj5eGgBZFYyiYYtvlrBeUw1E/OJJxTRjuxbSYGnCTkUIRsIIW0bog==}
    peerDependencies:
      '@simplewebauthn/browser': ^9.0.1
      '@simplewebauthn/server': ^9.0.2
      next: ^14.0.0-0 || ^15.0.0-0
      nodemailer: ^6.6.5
      react: ^18.2.0 || ^19.0.0-0
    peerDependenciesMeta:
      '@simplewebauthn/browser':
        optional: true
      '@simplewebauthn/server':
        optional: true
      nodemailer:
        optional: true

  next-themes@0.3.0:
    resolution: {integrity: sha512-/QHIrsYpd6Kfk7xakK4svpDI5mmXP0gfvCoJdGpZQ2TOrQZmsW0QxjaiLn8wbIKjtm4BTSqLoix4lxYYOnLJ/w==}
    peerDependencies:
      react: ^16.8 || ^17 || ^18
      react-dom: ^16.8 || ^17 || ^18

  next@15.0.3-canary.2:
    resolution: {integrity: sha512-vGutHxoPrZuZNVxD/HZRRyOY1X2+StTlbwzJA2Ck4lGofVsccdQjDuc89WAmg9vFYXjHf+mYqi8WYcXM5SJymw==}
    engines: {node: ^18.18.0 || ^19.8.0 || >= 20.0.0}
    hasBin: true
    peerDependencies:
      '@opentelemetry/api': ^1.1.0
      '@playwright/test': ^1.41.2
      babel-plugin-react-compiler: '*'
      react: ^18.2.0 || 19.0.0-rc-603e6108-20241029
      react-dom: ^18.2.0 || 19.0.0-rc-603e6108-20241029
      sass: ^1.3.0
    peerDependenciesMeta:
      '@opentelemetry/api':
        optional: true
      '@playwright/test':
        optional: true
      babel-plugin-react-compiler:
        optional: true
      sass:
        optional: true

  node-gyp-build@4.8.2:
    resolution: {integrity: sha512-IRUxE4BVsHWXkV/SFOut4qTlagw2aM8T5/vnTsmrHJvVoKueJHRc/JaFND7QDDc61kLYUJ6qlZM3sqTSyx2dTw==}
    hasBin: true

  normalize-path@3.0.0:
    resolution: {integrity: sha512-6eZs5Ls3WtCisHWp9S2GUy8dqkpGi4BVSz3GaqiE6ezub0512ESztXUwUB6C6IKbQkY2Pnb/mD4WYojCRwcwLA==}
    engines: {node: '>=0.10.0'}

  oauth4webapi@3.1.2:
    resolution: {integrity: sha512-KQZkNU+xn02lWrFu5Vjqg9E81yPtDSxUZorRHlLWVoojD+H/0GFbH59kcnz5Thdjj7c4/mYMBPj/mhvGe/kKXA==}

  object-assign@4.1.1:
    resolution: {integrity: sha512-rJgTQnkUnH1sFw8yT6VSU3zD3sWmu6sZhIseY8VX+GRu3P6F7Fu+JNDoXfklElbLJSnc3FUQHVe4cU5hj+BcUg==}
    engines: {node: '>=0.10.0'}

  object-hash@3.0.0:
    resolution: {integrity: sha512-RSn9F68PjH9HqtltsSnqYC1XXoWe9Bju5+213R98cNGttag9q9yAOTzdbsqvIa7aNm5WffBZFpWYr2aWrklWAw==}
    engines: {node: '>= 6'}

  object-inspect@1.13.2:
    resolution: {integrity: sha512-IRZSRuzJiynemAXPYtPe5BoI/RESNYR7TYm50MC5Mqbd3Jmw5y790sErYw3V6SryFJD64b74qQQs9wn5Bg/k3g==}
    engines: {node: '>= 0.4'}

  object-keys@1.1.1:
    resolution: {integrity: sha512-NuAESUOUMrlIXOfHKzD6bpPu3tYt3xvjNdRIQ+FeT0lNb4K8WR70CaDxhuNguS2XG+GjkyMwOzsN5ZktImfhLA==}
    engines: {node: '>= 0.4'}

  object.assign@4.1.5:
    resolution: {integrity: sha512-byy+U7gp+FVwmyzKPYhW2h5l3crpmGsxl7X2s8y43IgxvG4g3QZ6CffDtsNQy1WsmZpQbO+ybo0AlW7TY6DcBQ==}
    engines: {node: '>= 0.4'}

  object.entries@1.1.8:
    resolution: {integrity: sha512-cmopxi8VwRIAw/fkijJohSfpef5PdN0pMQJN6VC/ZKvn0LIknWD8KtgY6KlQdEc4tIjcQ3HxSMmnvtzIscdaYQ==}
    engines: {node: '>= 0.4'}

  object.fromentries@2.0.8:
    resolution: {integrity: sha512-k6E21FzySsSK5a21KRADBd/NGneRegFO5pLHfdQLpRDETUNJueLXs3WCzyQ3tFRDYgbq3KHGXfTbi2bs8WQ6rQ==}
    engines: {node: '>= 0.4'}

  object.groupby@1.0.3:
    resolution: {integrity: sha512-+Lhy3TQTuzXI5hevh8sBGqbmurHbbIjAi0Z4S63nthVLmLxfbj4T54a4CfZrXIrt9iP4mVAPYMo/v99taj3wjQ==}
    engines: {node: '>= 0.4'}

  object.values@1.2.0:
    resolution: {integrity: sha512-yBYjY9QX2hnRmZHAjG/f13MzmBzxzYgQhFrke06TTyKY5zSTEqkOeukBzIdVA3j3ulu8Qa3MbVFShV7T2RmGtQ==}
    engines: {node: '>= 0.4'}

  obuf@1.1.2:
    resolution: {integrity: sha512-PX1wu0AmAdPqOL1mWhqmlOd8kOIZQwGZw6rh7uby9fTc5lhaOWFLX3I6R1hrF9k3zUY40e6igsLGkDXK92LJNg==}

  once@1.4.0:
    resolution: {integrity: sha512-lNaJgI+2Q5URQBkccEKHTQOPaXdUxnZZElQTZY0MFUAuaEqe1E+Nyvgdz/aIyNi6Z9MzO5dv1H8n58/GELp3+w==}

  optionator@0.9.4:
    resolution: {integrity: sha512-6IpQ7mKUxRcZNLIObR0hz7lxsapSSIYNZJwXPGeF0mTVqGKFIXj1DQcMoT22S3ROcLyY/rz0PWaWZ9ayWmad9g==}
    engines: {node: '>= 0.8.0'}

  orderedmap@2.1.1:
    resolution: {integrity: sha512-TvAWxi0nDe1j/rtMcWcIj94+Ffe6n7zhow33h40SKxmsmozs6dz/e+EajymfoFcHd7sxNn8yHM8839uixMOV6g==}

  p-limit@3.1.0:
    resolution: {integrity: sha512-TYOanM3wGwNGsZN2cVTYPArw454xnXj5qmWF1bEoAc4+cU/ol7GVh7odevjp1FNHduHc3KZMcFduxU5Xc6uJRQ==}
    engines: {node: '>=10'}

  p-locate@5.0.0:
    resolution: {integrity: sha512-LaNjtRWUBY++zB5nE/NwcaoMylSPk+S+ZHNB1TzdbMJMny6dynpAGt7X/tl/QYq3TIeE6nxHppbo2LGymrG5Pw==}
    engines: {node: '>=10'}

  package-json-from-dist@1.0.1:
    resolution: {integrity: sha512-UEZIS3/by4OC8vL3P2dTXRETpebLI2NiI5vIrjaD/5UtrkFX/tNbwjTSRAGC/+7CAo2pIcBaRgWmcBBHcsaCIw==}

  parent-module@1.0.1:
    resolution: {integrity: sha512-GQ2EWRpQV8/o+Aw8YqtfZZPfNRWZYkbidE9k5rpl/hC3vtHHBfGm2Ifi6qWV+coDGkrUKZAxE3Lot5kcsRlh+g==}
    engines: {node: '>=6'}

  parse-entities@4.0.1:
    resolution: {integrity: sha512-SWzvYcSJh4d/SGLIOQfZ/CoNv6BTlI6YEQ7Nj82oDVnRpwe/Z/F1EMx42x3JAOwGBlCjeCH0BRJQbQ/opHL17w==}

  path-exists@4.0.0:
    resolution: {integrity: sha512-ak9Qy5Q7jYb2Wwcey5Fpvg2KoAc/ZIhLSLOSBmRmygPsGwkVVt0fZa0qrtMz+m6tJTAHfZQ8FnmB4MG4LWy7/w==}
    engines: {node: '>=8'}

  path-is-absolute@1.0.1:
    resolution: {integrity: sha512-AVbw3UJ2e9bq64vSaS9Am0fje1Pa8pbGqTTsmXfaIiMpnr5DlDhfJOuLj9Sf95ZPVDAUerDfEk88MPmPe7UCQg==}
    engines: {node: '>=0.10.0'}

  path-key@3.1.1:
    resolution: {integrity: sha512-ojmeN0qd+y0jszEtoY48r0Peq5dwMEkIlCOu6Q5f41lfkswXuKtYrhgoTpLnyIcHm24Uhqx+5Tqm2InSwLhE6Q==}
    engines: {node: '>=8'}

  path-parse@1.0.7:
    resolution: {integrity: sha512-LDJzPVEEEPR+y48z93A0Ed0yXb8pAByGWo/k5YYdYgpY2/2EsOsksJrq7lOHxryrVOn1ejG6oAp8ahvOIQD8sw==}

  path-scurry@1.11.1:
    resolution: {integrity: sha512-Xa4Nw17FS9ApQFJ9umLiJS4orGjm7ZzwUrwamcGQuHSzDyth9boKDaycYdDcZDuqYATXw4HFXgaqWTctW/v1HA==}
    engines: {node: '>=16 || 14 >=14.18'}

  path-type@4.0.0:
    resolution: {integrity: sha512-gDKb8aZMDeD/tZWs9P6+q0J9Mwkdl6xMV8TjnGP3qJVJ06bdMgkbBlLU8IdfOsIsFz2BW1rNVT3XuNEl8zPAvw==}
    engines: {node: '>=8'}

  pg-int8@1.0.1:
    resolution: {integrity: sha512-WCtabS6t3c8SkpDBUlb1kjOs7l66xsGdKpIPZsg4wR+B3+u9UAum2odSsF9tnvxg80h4ZxLWMy4pRjOsFIqQpw==}
    engines: {node: '>=4.0.0'}

  pg-numeric@1.0.2:
    resolution: {integrity: sha512-BM/Thnrw5jm2kKLE5uJkXqqExRUY/toLHda65XgFTBTFYZyopbKjBe29Ii3RbkvlsMoFwD+tHeGaCjjv0gHlyw==}
    engines: {node: '>=4'}

  pg-protocol@1.7.0:
    resolution: {integrity: sha512-hTK/mE36i8fDDhgDFjy6xNOG+LCorxLG3WO17tku+ij6sVHXh1jQUJ8hYAnRhNla4QVD2H8er/FOjc/+EgC6yQ==}

  pg-types@4.0.2:
    resolution: {integrity: sha512-cRL3JpS3lKMGsKaWndugWQoLOCoP+Cic8oseVcbr0qhPzYD5DWXK+RZ9LY9wxRf7RQia4SCwQlXk0q6FCPrVng==}
    engines: {node: '>=10'}

  picocolors@1.1.1:
    resolution: {integrity: sha512-xceH2snhtb5M9liqDsmEw56le376mTZkEX/jEb/RxNFyegNul7eNslCXP9FDj/Lcu0X8KEyMceP2ntpaHrDEVA==}

  picomatch@2.3.1:
    resolution: {integrity: sha512-JU3teHTNjmE2VCGFzuY8EXzCDVwEqB2a8fsIvwaStHhAWJEeVd1o1QD80CU6+ZdEXXSLbSsuLwJjkCBWqRQUVA==}
    engines: {node: '>=8.6'}

  pify@2.3.0:
    resolution: {integrity: sha512-udgsAY+fTnvv7kI7aaxbqwWNb0AHiB0qBO89PZKPkoTmGOgdbrHDKD+0B2X4uTfJ/FT1R09r9gTsjUjNJotuog==}
    engines: {node: '>=0.10.0'}

  pirates@4.0.6:
    resolution: {integrity: sha512-saLsH7WeYYPiD25LDuLRRY/i+6HaPYr6G1OUlN39otzkSTxKnubR9RTxS3/Kk50s1g2JTgFwWQDQyplC5/SHZg==}
    engines: {node: '>= 6'}

  possible-typed-array-names@1.0.0:
    resolution: {integrity: sha512-d7Uw+eZoloe0EHDIYoe+bQ5WXnGMOpmiZFTuMWCwpjzzkL2nTjcKiAk4hh8TjnGye2TwWOk3UXucZ+3rbmBa8Q==}
    engines: {node: '>= 0.4'}

  postcss-import@15.1.0:
    resolution: {integrity: sha512-hpr+J05B2FVYUAXHeK1YyI267J/dDDhMU6B6civm8hSY1jYJnBXxzKDKDswzJmtLHryrjhnDjqqp/49t8FALew==}
    engines: {node: '>=14.0.0'}
    peerDependencies:
      postcss: ^8.0.0

  postcss-js@4.0.1:
    resolution: {integrity: sha512-dDLF8pEO191hJMtlHFPRa8xsizHaM82MLfNkUHdUtVEV3tgTp5oj+8qbEqYM57SLfc74KSbw//4SeJma2LRVIw==}
    engines: {node: ^12 || ^14 || >= 16}
    peerDependencies:
      postcss: ^8.4.21

  postcss-load-config@4.0.2:
    resolution: {integrity: sha512-bSVhyJGL00wMVoPUzAVAnbEoWyqRxkjv64tUl427SKnPrENtq6hJwUojroMz2VB+Q1edmi4IfrAPpami5VVgMQ==}
    engines: {node: '>= 14'}
    peerDependencies:
      postcss: '>=8.0.9'
      ts-node: '>=9.0.0'
    peerDependenciesMeta:
      postcss:
        optional: true
      ts-node:
        optional: true

  postcss-nested@6.2.0:
    resolution: {integrity: sha512-HQbt28KulC5AJzG+cZtj9kvKB93CFCdLvog1WFLf1D+xmMvPGlBstkpTEZfK5+AN9hfJocyBFCNiqyS48bpgzQ==}
    engines: {node: '>=12.0'}
    peerDependencies:
      postcss: ^8.2.14

  postcss-selector-parser@6.0.10:
    resolution: {integrity: sha512-IQ7TZdoaqbT+LCpShg46jnZVlhWD2w6iQYAcYXfHARZ7X1t/UGhhceQDs5X0cGqKvYlHNOuv7Oa1xmb0oQuA3w==}
    engines: {node: '>=4'}

  postcss-selector-parser@6.1.2:
    resolution: {integrity: sha512-Q8qQfPiZ+THO/3ZrOrO0cJJKfpYCagtMUkXbnEfmgUjwXg6z/WBeOyS9APBBPCTSiDV+s4SwQGu8yFsiMRIudg==}
    engines: {node: '>=4'}

  postcss-value-parser@4.2.0:
    resolution: {integrity: sha512-1NNCs6uurfkVbeXG4S8JFT9t19m45ICnif8zWLd5oPSZ50QnwMfK+H3jv408d4jw/7Bttv5axS5IiHoLaVNHeQ==}

  postcss@8.4.31:
    resolution: {integrity: sha512-PS08Iboia9mts/2ygV3eLpY5ghnUcfLV/EXTOW1E2qYxJKGGBUtNjN76FYHnMs36RmARn41bC0AZmn+rR0OVpQ==}
    engines: {node: ^10 || ^12 || >=14}

  postcss@8.4.47:
    resolution: {integrity: sha512-56rxCq7G/XfB4EkXq9Egn5GCqugWvDFjafDOThIdMBsI15iqPqR5r15TfSr1YPYeEI19YeaXMCbY6u88Y76GLQ==}
    engines: {node: ^10 || ^12 || >=14}

  postgres-array@3.0.2:
    resolution: {integrity: sha512-6faShkdFugNQCLwucjPcY5ARoW1SlbnrZjmGl0IrrqewpvxvhSLHimCVzqeuULCbG0fQv7Dtk1yDbG3xv7Veog==}
    engines: {node: '>=12'}

  postgres-bytea@3.0.0:
    resolution: {integrity: sha512-CNd4jim9RFPkObHSjVHlVrxoVQXz7quwNFpz7RY1okNNme49+sVyiTvTRobiLV548Hx/hb1BG+iE7h9493WzFw==}
    engines: {node: '>= 6'}

  postgres-date@2.1.0:
    resolution: {integrity: sha512-K7Juri8gtgXVcDfZttFKVmhglp7epKb1K4pgrkLxehjqkrgPhfG6OO8LHLkfaqkbpjNRnra018XwAr1yQFWGcA==}
    engines: {node: '>=12'}

  postgres-interval@3.0.0:
    resolution: {integrity: sha512-BSNDnbyZCXSxgA+1f5UU2GmwhoI0aU5yMxRGO8CdFEcY2BQF9xm/7MqKnYoM1nJDk8nONNWDk9WeSmePFhQdlw==}
    engines: {node: '>=12'}

  postgres-range@1.1.4:
    resolution: {integrity: sha512-i/hbxIE9803Alj/6ytL7UHQxRvZkI9O4Sy+J3HGc4F4oo/2eQAjTSNJ0bfxyse3bH0nuVesCk+3IRLaMtG3H6w==}

  postgres@3.4.5:
    resolution: {integrity: sha512-cDWgoah1Gez9rN3H4165peY9qfpEo+SA61oQv65O3cRUE1pOEoJWwddwcqKE8XZYjbblOJlYDlLV4h67HrEVDg==}
    engines: {node: '>=12'}

  preact-render-to-string@5.2.3:
    resolution: {integrity: sha512-aPDxUn5o3GhWdtJtW0svRC2SS/l8D9MAgo2+AWml+BhDImb27ALf04Q2d+AHqUUOc6RdSXFIBVa2gxzgMKgtZA==}
    peerDependencies:
      preact: '>=10'

  preact@10.11.3:
    resolution: {integrity: sha512-eY93IVpod/zG3uMF22Unl8h9KkrcKIRs2EGar8hwLZZDU1lkjph303V9HZBwufh2s736U6VXuhD109LYqPoffg==}

  prelude-ls@1.2.1:
    resolution: {integrity: sha512-vkcDPrRZo1QZLbn5RLGPpg/WmIQ65qoWWhcGKf/b5eplkkarX0m9z8ppCat4mlOqUsWpyNuYgO3VRyrYHSzX5g==}
    engines: {node: '>= 0.8.0'}

  pretty-format@3.8.0:
    resolution: {integrity: sha512-WuxUnVtlWL1OfZFQFuqvnvs6MiAGk9UNsBostyBOB0Is9wb5uRESevA6rnl/rkksXaGX3GzZhPup5d6Vp1nFew==}

  prop-types@15.8.1:
    resolution: {integrity: sha512-oj87CgZICdulUohogVAR7AjlC0327U4el4L6eAvOqCeudMDVU0NThNaV+b9Df4dXgSP1gXMTnPdhfe/2qDH5cg==}

  property-information@6.5.0:
    resolution: {integrity: sha512-PgTgs/BlvHxOu8QuEN7wi5A0OmXaBcHpmCSTehcs6Uuu9IkDIEo13Hy7n898RHfrQ49vKCoGeWZSaAK01nwVig==}

  prosemirror-commands@1.6.2:
    resolution: {integrity: sha512-0nDHH++qcf/BuPLYvmqZTUUsPJUCPBUXt0J1ErTcDIS369CTp773itzLGIgIXG4LJXOlwYCr44+Mh4ii6MP1QA==}

  prosemirror-dropcursor@1.8.1:
    resolution: {integrity: sha512-M30WJdJZLyXHi3N8vxN6Zh5O8ZBbQCz0gURTfPmTIBNQ5pxrdU7A58QkNqfa98YEjSAL1HUyyU34f6Pm5xBSGw==}

  prosemirror-example-setup@1.2.3:
    resolution: {integrity: sha512-+hXZi8+xbFvYM465zZH3rdZ9w7EguVKmUYwYLZjIJIjPK+I0nPTwn8j0ByW2avchVczRwZmOJGNvehblyIerSQ==}

  prosemirror-gapcursor@1.3.2:
    resolution: {integrity: sha512-wtjswVBd2vaQRrnYZaBCbyDqr232Ed4p2QPtRIUK5FuqHYKGWkEwl08oQM4Tw7DOR0FsasARV5uJFvMZWxdNxQ==}

  prosemirror-history@1.4.1:
    resolution: {integrity: sha512-2JZD8z2JviJrboD9cPuX/Sv/1ChFng+xh2tChQ2X4bB2HeK+rra/bmJ3xGntCcjhOqIzSDG6Id7e8RJ9QPXLEQ==}

  prosemirror-inputrules@1.4.0:
    resolution: {integrity: sha512-6ygpPRuTJ2lcOXs9JkefieMst63wVJBgHZGl5QOytN7oSZs3Co/BYbc3Yx9zm9H37Bxw8kVzCnDsihsVsL4yEg==}

  prosemirror-keymap@1.2.2:
    resolution: {integrity: sha512-EAlXoksqC6Vbocqc0GtzCruZEzYgrn+iiGnNjsJsH4mrnIGex4qbLdWWNza3AW5W36ZRrlBID0eM6bdKH4OStQ==}

  prosemirror-markdown@1.13.1:
    resolution: {integrity: sha512-Sl+oMfMtAjWtlcZoj/5L/Q39MpEnVZ840Xo330WJWUvgyhNmLBLN7MsHn07s53nG/KImevWHSE6fEj4q/GihHw==}

  prosemirror-menu@1.2.4:
    resolution: {integrity: sha512-S/bXlc0ODQup6aiBbWVsX/eM+xJgCTAfMq/nLqaO5ID/am4wS0tTCIkzwytmao7ypEtjj39i7YbJjAgO20mIqA==}

  prosemirror-model@1.23.0:
    resolution: {integrity: sha512-Q/fgsgl/dlOAW9ILu4OOhYWQbc7TQd4BwKH/RwmUjyVf8682Be4zj3rOYdLnYEcGzyg8LL9Q5IWYKD8tdToreQ==}

  prosemirror-schema-basic@1.2.3:
    resolution: {integrity: sha512-h+H0OQwZVqMon1PNn0AG9cTfx513zgIG2DY00eJ00Yvgb3UD+GQ/VlWW5rcaxacpCGT1Yx8nuhwXk4+QbXUfJA==}

  prosemirror-schema-list@1.4.1:
    resolution: {integrity: sha512-jbDyaP/6AFfDfu70VzySsD75Om2t3sXTOdl5+31Wlxlg62td1haUpty/ybajSfJ1pkGadlOfwQq9kgW5IMo1Rg==}

  prosemirror-state@1.4.3:
    resolution: {integrity: sha512-goFKORVbvPuAQaXhpbemJFRKJ2aixr+AZMGiquiqKxaucC6hlpHNZHWgz5R7dS4roHiwq9vDctE//CZ++o0W1Q==}

  prosemirror-transform@1.10.2:
    resolution: {integrity: sha512-2iUq0wv2iRoJO/zj5mv8uDUriOHWzXRnOTVgCzSXnktS/2iQRa3UUQwVlkBlYZFtygw6Nh1+X4mGqoYBINn5KQ==}

  prosemirror-view@1.35.0:
    resolution: {integrity: sha512-Umtbh22fmUlpZpRTiOVXA0PpdRZeYEeXQsLp51VfnMhjkJrqJ0n8APinIZrRAD5Jr3UxH8FnOaUqRylSuMsqHA==}

  punycode.js@2.3.1:
    resolution: {integrity: sha512-uxFIHU0YlHYhDQtV4R9J6a52SLx28BCjT+4ieh7IGbgwVJWO+km431c4yRlREUAsAmt/uMjQUyQHNEPf0M39CA==}
    engines: {node: '>=6'}

  punycode@2.3.1:
    resolution: {integrity: sha512-vYt7UD1U9Wg6138shLtLOvdAu+8DsC/ilFtEVHcH+wydcSpNE20AfSOduf6MkRFahL5FY7X1oU7nKVZFtfq8Fg==}
    engines: {node: '>=6'}

  queue-microtask@1.2.3:
    resolution: {integrity: sha512-NuaNSa6flKT5JaSYQzJok04JzTL1CA6aGhv5rfLW3PgqA+M2ChpZQnAC8h8i4ZFkBS8X5RqkDBHA7r4hej3K9A==}

  react-dom@19.0.0-rc-45804af1-20241021:
    resolution: {integrity: sha512-8hOckEFO7Vxo+nH/EEddIGdencOFT0/3iJqF3mKrqv71n1xxhYcp0595JbT/DP31G8bHfDcBSMWVhIvyCGWy/A==}
    peerDependencies:
      react: 19.0.0-rc-45804af1-20241021

  react-is@16.13.1:
    resolution: {integrity: sha512-24e6ynE2H+OKt4kqsOvNd8kBpV65zoxbA4BVsEOB3ARVWQki/DHzaUoC5KuON/BiccDaCCTZBuOcfZs70kR8bQ==}

  react-markdown@9.0.1:
    resolution: {integrity: sha512-186Gw/vF1uRkydbsOIkcGXw7aHq0sZOCRFFjGrr7b9+nVZg4UfA4enXCaxm4fUzecU38sWfrNDitGhshuU7rdg==}
    peerDependencies:
      '@types/react': '>=18'
      react: '>=18'

  react-remove-scroll-bar@2.3.6:
    resolution: {integrity: sha512-DtSYaao4mBmX+HDo5YWYdBWQwYIQQshUV/dVxFxK+KM26Wjwp1gZ6rv6OC3oujI6Bfu6Xyg3TwK533AQutsn/g==}
    engines: {node: '>=10'}
    peerDependencies:
      '@types/react': ^16.8.0 || ^17.0.0 || ^18.0.0
      react: ^16.8.0 || ^17.0.0 || ^18.0.0
    peerDependenciesMeta:
      '@types/react':
        optional: true

  react-remove-scroll@2.6.0:
    resolution: {integrity: sha512-I2U4JVEsQenxDAKaVa3VZ/JeJZe0/2DxPWL8Tj8yLKctQJQiZM52pn/GWFpSp8dftjM3pSAHVJZscAnC/y+ySQ==}
    engines: {node: '>=10'}
    peerDependencies:
      '@types/react': ^16.8.0 || ^17.0.0 || ^18.0.0
      react: ^16.8.0 || ^17.0.0 || ^18.0.0
    peerDependenciesMeta:
      '@types/react':
        optional: true

  react-resizable-panels@2.1.7:
    resolution: {integrity: sha512-JtT6gI+nURzhMYQYsx8DKkx6bSoOGFp7A3CwMrOb8y5jFHFyqwo9m68UhmXRw57fRVJksFn1TSlm3ywEQ9vMgA==}
    peerDependencies:
      react: ^16.14.0 || ^17.0.0 || ^18.0.0 || ^19.0.0 || ^19.0.0-rc
      react-dom: ^16.14.0 || ^17.0.0 || ^18.0.0 || ^19.0.0 || ^19.0.0-rc

  react-style-singleton@2.2.1:
    resolution: {integrity: sha512-ZWj0fHEMyWkHzKYUr2Bs/4zU6XLmq9HsgBURm7g5pAVfyn49DgUiNgY2d4lXRlYSiCif9YBGpQleewkcqddc7g==}
    engines: {node: '>=10'}
    peerDependencies:
      '@types/react': ^16.8.0 || ^17.0.0 || ^18.0.0
      react: ^16.8.0 || ^17.0.0 || ^18.0.0
    peerDependenciesMeta:
      '@types/react':
        optional: true

  react@19.0.0-rc-45804af1-20241021:
    resolution: {integrity: sha512-RYkYXmX7Iia56DQJaNK0Ribh5uF/sDBNirtNNHNNqqa3wpIlcFOkRvPTW3RSwAXmBVnEZlKbeaMhlBT9p52lqA==}
    engines: {node: '>=0.10.0'}

  read-cache@1.0.0:
    resolution: {integrity: sha512-Owdv/Ft7IjOgm/i0xvNDZ1LrRANRfew4b2prF3OWMQLxLfu3bS8FVhCsrSCMK4lR56Y9ya+AThoTpDCTxCmpRA==}

  readdirp@3.6.0:
    resolution: {integrity: sha512-hOS089on8RduqdbhvQ5Z37A0ESjsqz6qnRcffsMU3495FuTdqSm+7bhJ29JvIOsBDEEnan5DPu9t3To9VRlMzA==}
    engines: {node: '>=8.10.0'}

  reflect.getprototypeof@1.0.6:
    resolution: {integrity: sha512-fmfw4XgoDke3kdI6h4xcUz1dG8uaiv5q9gcEwLS4Pnth2kxT+GZ7YehS1JTMGBQmtV7Y4GFGbs2re2NqhdozUg==}
    engines: {node: '>= 0.4'}

  regexp.prototype.flags@1.5.3:
    resolution: {integrity: sha512-vqlC04+RQoFalODCbCumG2xIOvapzVMHwsyIGM/SIE8fRhFFsXeH8/QQ+s0T0kDAhKc4k30s73/0ydkHQz6HlQ==}
    engines: {node: '>= 0.4'}

  remark-gfm@4.0.0:
    resolution: {integrity: sha512-U92vJgBPkbw4Zfu/IiW2oTZLSL3Zpv+uI7My2eq8JxKgqraFdU8YUGicEJCEgSbeaG+QDFqIcwwfMTOEelPxuA==}

  remark-parse@11.0.0:
    resolution: {integrity: sha512-FCxlKLNGknS5ba/1lmpYijMUzX2esxW5xQqjWxw2eHFfS2MSdaHVINFmhjo+qN1WhZhNimq0dZATN9pH0IDrpA==}

  remark-rehype@11.1.1:
    resolution: {integrity: sha512-g/osARvjkBXb6Wo0XvAeXQohVta8i84ACbenPpoSsxTOQH/Ae0/RGP4WZgnMH5pMLpsj4FG7OHmcIcXxpza8eQ==}

  remark-stringify@11.0.0:
    resolution: {integrity: sha512-1OSmLd3awB/t8qdoEOMazZkNsfVTeY4fTsgzcQFdXNq8ToTN4ZGwrMnlda4K6smTFKD+GRV6O48i6Z4iKgPPpw==}

  resolve-from@4.0.0:
    resolution: {integrity: sha512-pb/MYmXstAkysRFx8piNI1tGFNQIFA3vkE3Gq4EuA1dF6gHp/+vgZqsCGJapvy8N3Q+4o7FwvquPJcnZ7RYy4g==}
    engines: {node: '>=4'}

  resolve-pkg-maps@1.0.0:
    resolution: {integrity: sha512-seS2Tj26TBVOC2NIc2rOe2y2ZO7efxITtLZcGSOnHHNOQ7CkiUBfw0Iw2ck6xkIhPwLhKNLS8BO+hEpngQlqzw==}

  resolve@1.22.8:
    resolution: {integrity: sha512-oKWePCxqpd6FlLvGV1VU0x7bkPmmCNolxzjMf4NczoDnQcIWrAF+cPtZn5i6n+RfD2d9i0tzpKnG6Yk168yIyw==}
    hasBin: true

  resolve@2.0.0-next.5:
    resolution: {integrity: sha512-U7WjGVG9sH8tvjW5SmGbQuui75FiyjAX72HX15DwBBwF9dNiQZRQAg9nnPhYy+TUnE0+VcrttuvNI8oSxZcocA==}
    hasBin: true

  retry@0.13.1:
    resolution: {integrity: sha512-XQBQ3I8W1Cge0Seh+6gjj03LbmRFWuoszgK9ooCpwYIrhhoO80pfq4cUkU5DkknwfOfFteRwlZ56PYOGYyFWdg==}
    engines: {node: '>= 4'}

  reusify@1.0.4:
    resolution: {integrity: sha512-U9nH88a3fc/ekCF1l0/UP1IosiuIjyTh7hBvXVMHYgVcfGvt897Xguj2UOLDeI5BG2m7/uwyaLVT6fbtCwTyzw==}
    engines: {iojs: '>=1.0.0', node: '>=0.10.0'}

  rimraf@3.0.2:
    resolution: {integrity: sha512-JZkJMZkAGFFPP2YqXZXPbMlMBgsxzE8ILs4lMIX/2o0L9UBw9O/Y3o6wFw/i9YLapcUJWwqbi3kdxIPdC62TIA==}
    deprecated: Rimraf versions prior to v4 are no longer supported
    hasBin: true

  rope-sequence@1.3.4:
    resolution: {integrity: sha512-UT5EDe2cu2E/6O4igUr5PSFs23nvvukicWHx6GnOPlHAiiYbzNuCRQCuiUdHJQcqKalLKlrYJnjY0ySGsXNQXQ==}

  run-parallel@1.2.0:
    resolution: {integrity: sha512-5l4VyZR86LZ/lDxZTR6jqL8AFE2S0IFLMP26AbjsLVADxHdhB/c0GUsH+y39UfCi3dzz8OlQuPmnaJOMoDHQBA==}

  safe-array-concat@1.1.2:
    resolution: {integrity: sha512-vj6RsCsWBCf19jIeHEfkRMw8DPiBb+DMXklQ/1SGDHOMlHdPUkZXFQ2YdplS23zESTijAcurb1aSgJA3AgMu1Q==}
    engines: {node: '>=0.4'}

  safe-regex-test@1.0.3:
    resolution: {integrity: sha512-CdASjNJPvRa7roO6Ra/gLYBTzYzzPyyBXxIMdGW3USQLyjWEls2RgW5UBTXaQVp+OrpeCK3bLem8smtmheoRuw==}
    engines: {node: '>= 0.4'}

  scheduler@0.25.0-rc-45804af1-20241021:
    resolution: {integrity: sha512-8jyu/iy3tGFNakMMCWnKw/vsiTcapDyl0LKlZ3fUKBcBicZAkrrCC1bdqVFx0Ioxgry1SzOrCGcZLM7vtWK00A==}

  secure-json-parse@2.7.0:
    resolution: {integrity: sha512-6aU+Rwsezw7VR8/nyvKTx8QpWH9FrcYiXXlqC4z5d5XQBDRqtbfsRjnwGyqbi3gddNtWHuEk9OANUotL26qKUw==}

  semver@6.3.1:
    resolution: {integrity: sha512-BR7VvDCVHO+q2xBEWskxS6DJE1qRnb7DxzUrogb71CWoSficBxYsiAGd+Kl0mmq/MprG9yArRkyrQxTO6XjMzA==}
    hasBin: true

  semver@7.6.3:
    resolution: {integrity: sha512-oVekP1cKtI+CTDvHWYFUcMtsK/00wmAEfyqKfNdARm8u1wNVhSgaX7A8d4UuIlUI5e84iEwOhs7ZPYRmzU9U6A==}
    engines: {node: '>=10'}
    hasBin: true

  server-only@0.0.1:
    resolution: {integrity: sha512-qepMx2JxAa5jjfzxG79yPPq+8BuFToHd1hm7kI+Z4zAq1ftQiP7HcxMhDDItrbtwVeLg/cY2JnKnrcFkmiswNA==}

  set-function-length@1.2.2:
    resolution: {integrity: sha512-pgRc4hJ4/sNjWCSS9AmnS40x3bNMDTknHgL5UaMBTMyJnU90EgWh1Rz+MC9eFu4BuN/UwZjKQuY/1v3rM7HMfg==}
    engines: {node: '>= 0.4'}

  set-function-name@2.0.2:
    resolution: {integrity: sha512-7PGFlmtwsEADb0WYyvCMa1t+yke6daIG4Wirafur5kcf+MhUnPms1UeR0CKQdTZD81yESwMHbtn+TR+dMviakQ==}
    engines: {node: '>= 0.4'}

  sharp@0.33.5:
    resolution: {integrity: sha512-haPVm1EkS9pgvHrQ/F3Xy+hgcuMV0Wm9vfIBSiwZ05k+xgb0PkBQpGsAA/oWdDobNaZTH5ppvHtzCFbnSEwHVw==}
    engines: {node: ^18.17.0 || ^20.3.0 || >=21.0.0}

  shebang-command@2.0.0:
    resolution: {integrity: sha512-kHxr2zZpYtdmrN1qDjrrX/Z1rR1kG8Dx+gkpK1G4eXmvXswmcE1hTWBWYUzlraYw1/yZp6YuDY77YtvbN0dmDA==}
    engines: {node: '>=8'}

  shebang-regex@3.0.0:
    resolution: {integrity: sha512-7++dFhtcx3353uBaq8DDR4NuxBetBzC7ZQOhmTQInHEd6bSrXdiEyzCvG07Z44UYdLShWUyXt5M/yhz8ekcb1A==}
    engines: {node: '>=8'}

  side-channel@1.0.6:
    resolution: {integrity: sha512-fDW/EZ6Q9RiO8eFG8Hj+7u/oW+XrPTIChwCOM2+th2A6OblDtYYIpve9m+KvI9Z4C9qSEXlaGR6bTEYHReuglA==}
    engines: {node: '>= 0.4'}

  signal-exit@4.1.0:
    resolution: {integrity: sha512-bzyZ1e88w9O1iNJbKnOlvYTrWPDl46O1bG0D3XInv+9tkPrxrN8jUUTiFlDkkmKWgn1M6CfIA13SuGqOa9Korw==}
    engines: {node: '>=14'}

  simple-swizzle@0.2.2:
    resolution: {integrity: sha512-JA//kQgZtbuY83m+xT+tXJkmJncGMTFT+C+g2h2R9uxkYIrE2yy9sgmcLhCnw57/WSD+Eh3J97FPEDFnbXnDUg==}

  slash@3.0.0:
    resolution: {integrity: sha512-g9Q1haeby36OSStwb4ntCGGGaKsaVSjQ68fBxoQcutl5fS1vuY18H3wSt3jFyFtrkx+Kz0V1G85A4MyAdDMi2Q==}
    engines: {node: '>=8'}

  sonner@1.5.0:
    resolution: {integrity: sha512-FBjhG/gnnbN6FY0jaNnqZOMmB73R+5IiyYAw8yBj7L54ER7HB3fOSE5OFiQiE2iXWxeXKvg6fIP4LtVppHEdJA==}
    peerDependencies:
      react: ^18.0.0
      react-dom: ^18.0.0

  source-map-js@1.2.1:
    resolution: {integrity: sha512-UXWMKhLOwVKb728IUtQPXxfYU+usdybtUrK/8uGE8CQMvrhOpwvzDBwj0QhSL7MQc7vIsISBG8VQ8+IDQxpfQA==}
    engines: {node: '>=0.10.0'}

  source-map-support@0.5.21:
    resolution: {integrity: sha512-uBHU3L3czsIyYXKX88fdrGovxdSCoTGDRZ6SYXtSRxLZUzHg5P/66Ht6uoUlHu9EZod+inXhKo3qQgwXUT/y1w==}

  source-map@0.6.1:
    resolution: {integrity: sha512-UjgapumWlbMhkBgzT7Ykc5YXUT46F0iKu8SGXq0bcwP5dz/h0Plj6enJqjz1Zbq2l5WaqYnrVbwWOWMyF3F47g==}
    engines: {node: '>=0.10.0'}

  space-separated-tokens@2.0.2:
    resolution: {integrity: sha512-PEGlAwrG8yXGXRjW32fGbg66JAlOAwbObuqVoJpv/mRgoWDQfgH1wDPvtzWyUSNAXBGSk8h755YDbbcEy3SH2Q==}

  streamsearch@1.1.0:
    resolution: {integrity: sha512-Mcc5wHehp9aXz1ax6bZUyY5afg9u2rv5cqQI3mRrYkGC8rW2hM02jWuwjtL++LS5qinSyhj2QfLyNsuc+VsExg==}
    engines: {node: '>=10.0.0'}

  string-width@4.2.3:
    resolution: {integrity: sha512-wKyQRQpjJ0sIp62ErSZdGsjMJWsap5oRNihHhu6G7JVO/9jIB6UyevL+tXuOqrng8j/cxKTWyWUwvSTriiZz/g==}
    engines: {node: '>=8'}

  string-width@5.1.2:
    resolution: {integrity: sha512-HnLOCR3vjcY8beoNLtcjZ5/nxn2afmME6lhrDrebokqMap+XbeW8n9TXpPDOqdGK5qcI3oT0GKTW6wC7EMiVqA==}
    engines: {node: '>=12'}

  string.prototype.includes@2.0.1:
    resolution: {integrity: sha512-o7+c9bW6zpAdJHTtujeePODAhkuicdAryFsfVKwA+wGw89wJ4GTY484WTucM9hLtDEOpOvI+aHnzqnC5lHp4Rg==}
    engines: {node: '>= 0.4'}

  string.prototype.matchall@4.0.11:
    resolution: {integrity: sha512-NUdh0aDavY2og7IbBPenWqR9exH+E26Sv8e0/eTe1tltDGZL+GtBkDAnnyBtmekfK6/Dq3MkcGtzXFEd1LQrtg==}
    engines: {node: '>= 0.4'}

  string.prototype.repeat@1.0.0:
    resolution: {integrity: sha512-0u/TldDbKD8bFCQ/4f5+mNRrXwZ8hg2w7ZR8wa16e8z9XpePWl3eGEcUD0OXpEH/VJH/2G3gjUtR3ZOiBe2S/w==}

  string.prototype.trim@1.2.9:
    resolution: {integrity: sha512-klHuCNxiMZ8MlsOihJhJEBJAiMVqU3Z2nEXWfWnIqjN0gEFS9J9+IxKozWWtQGcgoa1WUZzLjKPTr4ZHNFTFxw==}
    engines: {node: '>= 0.4'}

  string.prototype.trimend@1.0.8:
    resolution: {integrity: sha512-p73uL5VCHCO2BZZ6krwwQE3kCzM7NKmis8S//xEC6fQonchbum4eP6kR4DLEjQFO3Wnj3Fuo8NM0kOSjVdHjZQ==}

  string.prototype.trimstart@1.0.8:
    resolution: {integrity: sha512-UXSH262CSZY1tfu3G3Secr6uGLCFVPMhIqHjlgCUtCCcgihYc/xKs9djMTMUOb2j1mVSeU8EU6NWc/iQKU6Gfg==}
    engines: {node: '>= 0.4'}

  stringify-entities@4.0.4:
    resolution: {integrity: sha512-IwfBptatlO+QCJUo19AqvrPNqlVMpW9YEL2LIVY+Rpv2qsjCGxaDLNRgeGsQWJhfItebuJhsGSLjaBbNSQ+ieg==}

  strip-ansi@6.0.1:
    resolution: {integrity: sha512-Y38VPSHcqkFrCpFnQ9vuSXmquuv5oXOKpGeT6aGrr3o3Gc9AlVa6JBfUSOCnbxGGZF+/0ooI7KrPuUSztUdU5A==}
    engines: {node: '>=8'}

  strip-ansi@7.1.0:
    resolution: {integrity: sha512-iq6eVVI64nQQTRYq2KtEg2d2uU7LElhTJwsH4YzIHZshxlgZms/wIc4VoDQTlG/IvVIrBKG06CrZnp0qv7hkcQ==}
    engines: {node: '>=12'}

  strip-bom@3.0.0:
    resolution: {integrity: sha512-vavAMRXOgBVNF6nyEEmL3DBK19iRpDcoIwW+swQ+CbGiu7lju6t+JklA1MHweoWtadgt4ISVUsXLyDq34ddcwA==}
    engines: {node: '>=4'}

  strip-json-comments@3.1.1:
    resolution: {integrity: sha512-6fPc+R4ihwqP6N/aIv2f1gMH8lOVtWQHoqC4yK6oSDVVocumAsfCqjkXnqiYMhmMwS/mEHLp7Vehlt3ql6lEig==}
    engines: {node: '>=8'}

  style-mod@4.1.2:
    resolution: {integrity: sha512-wnD1HyVqpJUI2+eKZ+eo1UwghftP6yuFheBqqe+bWCotBjC2K1YnteJILRMs3SM4V/0dLEW1SC27MWP5y+mwmw==}

  style-to-object@1.0.8:
    resolution: {integrity: sha512-xT47I/Eo0rwJmaXC4oilDGDWLohVhR6o/xAQcPQN8q6QBuZVL8qMYL85kLmST5cPjAorwvqIA4qXTRQoYHaL6g==}

  styled-jsx@5.1.6:
    resolution: {integrity: sha512-qSVyDTeMotdvQYoHWLNGwRFJHC+i+ZvdBRYosOFgC+Wg1vx4frN2/RG/NA7SYqqvKNLf39P2LSRA2pu6n0XYZA==}
    engines: {node: '>= 12.0.0'}
    peerDependencies:
      '@babel/core': '*'
      babel-plugin-macros: '*'
      react: '>= 16.8.0 || 17.x.x || ^18.0.0-0 || ^19.0.0-0'
    peerDependenciesMeta:
      '@babel/core':
        optional: true
      babel-plugin-macros:
        optional: true

  sucrase@3.35.0:
    resolution: {integrity: sha512-8EbVDiu9iN/nESwxeSxDKe0dunta1GOlHufmSSXxMD2z2/tMZpDMpvXQGsc+ajGo8y2uYUmixaSRUc/QPoQ0GA==}
    engines: {node: '>=16 || 14 >=14.17'}
    hasBin: true

  supports-color@7.2.0:
    resolution: {integrity: sha512-qpCAvRl9stuOHveKsn7HncJRvv501qIacKzQlO/+Lwxc9+0q2wLyv4Dfvt80/DPn2pqOBsJdDiogXGR9+OvwRw==}
    engines: {node: '>=8'}

  supports-preserve-symlinks-flag@1.0.0:
    resolution: {integrity: sha512-ot0WnXS9fgdkgIcePe6RHNk1WA8+muPa6cSjeR3V8K27q9BB1rTE3R1p7Hv0z1ZyAc8s6Vvv8DIyWf681MAt0w==}
    engines: {node: '>= 0.4'}

  swr@2.2.5:
    resolution: {integrity: sha512-QtxqyclFeAsxEUeZIYmsaQ0UjimSq1RZ9Un7I68/0ClKK/U3LoyQunwkQfJZr2fc22DfIXLNDc2wFyTEikCUpg==}
    peerDependencies:
      react: ^16.11.0 || ^17.0.0 || ^18.0.0

  tailwind-merge@2.5.4:
    resolution: {integrity: sha512-0q8cfZHMu9nuYP/b5Shb7Y7Sh1B7Nnl5GqNr1U+n2p6+mybvRtayrQ+0042Z5byvTA8ihjlP8Odo8/VnHbZu4Q==}

  tailwindcss-animate@1.0.7:
    resolution: {integrity: sha512-bl6mpH3T7I3UFxuvDEXLxy/VuFxBk5bbzplh7tXI68mwMokNYd1t9qPBHlnyTwfa4JGC4zP516I1hYYtQ/vspA==}
    peerDependencies:
      tailwindcss: '>=3.0.0 || insiders'

  tailwindcss@3.4.14:
    resolution: {integrity: sha512-IcSvOcTRcUtQQ7ILQL5quRDg7Xs93PdJEk1ZLbhhvJc7uj/OAhYOnruEiwnGgBvUtaUAJ8/mhSw1o8L2jCiENA==}
    engines: {node: '>=14.0.0'}
    hasBin: true

  tapable@2.2.1:
    resolution: {integrity: sha512-GNzQvQTOIP6RyTfE2Qxb8ZVlNmw0n88vp1szwWRimP02mnTsx3Wtn5qRdqY9w2XduFNUgvOwhNnQsjwCp+kqaQ==}
    engines: {node: '>=6'}

  text-table@0.2.0:
    resolution: {integrity: sha512-N+8UisAXDGk8PFXP4HAzVR9nbfmVJ3zYLAWiTIoqC5v5isinhr+r5uaO8+7r3BMfuNIufIsA7RdpVgacC2cSpw==}

  thenify-all@1.6.0:
    resolution: {integrity: sha512-RNxQH/qI8/t3thXJDwcstUO4zeqo64+Uy/+sNVRBx4Xn2OX+OZ9oP+iJnNFqplFra2ZUVeKCSa2oVWi3T4uVmA==}
    engines: {node: '>=0.8'}

  thenify@3.3.1:
    resolution: {integrity: sha512-RVZSIV5IG10Hk3enotrhvz0T9em6cyHBLkH/YAZuKqd8hRkKhSfCGIcP2KUY0EPxndzANBmNllzWPwak+bheSw==}

  throttleit@2.1.0:
    resolution: {integrity: sha512-nt6AMGKW1p/70DF/hGBdJB57B8Tspmbp5gfJ8ilhLnt7kkr2ye7hzD6NVG8GGErk2HWF34igrL2CXmNIkzKqKw==}
    engines: {node: '>=18'}

  to-regex-range@5.0.1:
    resolution: {integrity: sha512-65P7iz6X5yEr1cwcgvQxbbIw7Uk3gOy5dIdtZ4rDveLqhrdJP+Li/Hx6tyK0NEb+2GCyneCMJiGqrADCSNk8sQ==}
    engines: {node: '>=8.0'}

  trim-lines@3.0.1:
    resolution: {integrity: sha512-kRj8B+YHZCc9kQYdWfJB2/oUl9rA99qbowYYBtr4ui4mZyAQ2JpvVBd/6U2YloATfqBhBTSMhTpgBHtU0Mf3Rg==}

  trough@2.2.0:
    resolution: {integrity: sha512-tmMpK00BjZiUyVyvrBK7knerNgmgvcV/KLVyuma/SC+TQN167GrMRciANTz09+k3zW8L8t60jWO1GpfkZdjTaw==}

  ts-api-utils@1.3.0:
    resolution: {integrity: sha512-UQMIo7pb8WRomKR1/+MFVLTroIvDVtMX3K6OUir8ynLyzB8Jeriont2bTAtmNPa1ekAgN7YPDyf6V+ygrdU+eQ==}
    engines: {node: '>=16'}
    peerDependencies:
      typescript: '>=4.2.0'

  ts-interface-checker@0.1.13:
    resolution: {integrity: sha512-Y/arvbn+rrz3JCKl9C4kVNfTfSm2/mEp5FSz5EsZSANGPSlQrpRI5M4PKF+mJnE52jOO90PnPSc3Ur3bTQw0gA==}

  tsconfig-paths@3.15.0:
    resolution: {integrity: sha512-2Ac2RgzDe/cn48GvOe3M+o82pEFewD3UPbyoUHHdKasHwJKjds4fLXWf/Ux5kATBKN20oaFGu+jbElp1pos0mg==}

  tslib@2.8.0:
    resolution: {integrity: sha512-jWVzBLplnCmoaTr13V9dYbiQ99wvZRd0vNWaDRg+aVYRcjDF3nDksxFDE/+fkXnKhpnUUkmx5pK/v8mCtLVqZA==}

  tsx@4.19.2:
    resolution: {integrity: sha512-pOUl6Vo2LUq/bSa8S5q7b91cgNSjctn9ugq/+Mvow99qW6x/UZYwzxy/3NmqoT66eHYfCVvFvACC58UBPFf28g==}
    engines: {node: '>=18.0.0'}
    hasBin: true

  type-check@0.4.0:
    resolution: {integrity: sha512-XleUoc9uwGXqjWwXaUTZAmzMcFZ5858QA2vvx1Ur5xIcixXIP+8LnFDgRplU30us6teqdlskFfu+ae4K79Ooew==}
    engines: {node: '>= 0.8.0'}

  type-fest@0.20.2:
    resolution: {integrity: sha512-Ne+eE4r0/iWnpAxD852z3A+N0Bt5RN//NjJwRd2VFHEmrywxf5vsZlh4R6lixl6B+wz/8d+maTSAkN1FIkI3LQ==}
    engines: {node: '>=10'}

  typed-array-buffer@1.0.2:
    resolution: {integrity: sha512-gEymJYKZtKXzzBzM4jqa9w6Q1Jjm7x2d+sh19AdsD4wqnMPDYyvwpsIc2Q/835kHuo3BEQ7CjelGhfTsoBb2MQ==}
    engines: {node: '>= 0.4'}

  typed-array-byte-length@1.0.1:
    resolution: {integrity: sha512-3iMJ9q0ao7WE9tWcaYKIptkNBuOIcZCCT0d4MRvuuH88fEoEH62IuQe0OtraD3ebQEoTRk8XCBoknUNc1Y67pw==}
    engines: {node: '>= 0.4'}

  typed-array-byte-offset@1.0.2:
    resolution: {integrity: sha512-Ous0vodHa56FviZucS2E63zkgtgrACj7omjwd/8lTEMEPFFyjfixMZ1ZXenpgCFBBt4EC1J2XsyVS2gkG0eTFA==}
    engines: {node: '>= 0.4'}

  typed-array-length@1.0.6:
    resolution: {integrity: sha512-/OxDN6OtAk5KBpGb28T+HZc2M+ADtvRxXrKKbUwtsLgdoxgX13hyy7ek6bFRl5+aBs2yZzB0c4CnQfAtVypW/g==}
    engines: {node: '>= 0.4'}

  typescript@5.6.3:
    resolution: {integrity: sha512-hjcS1mhfuyi4WW8IWtjP7brDrG2cuDZukyrYrSauoXGNgx0S7zceP07adYkJycEr56BOUTNPzbInooiN3fn1qw==}
    engines: {node: '>=14.17'}
    hasBin: true

  uc.micro@2.1.0:
    resolution: {integrity: sha512-ARDJmphmdvUk6Glw7y9DQ2bFkKBHwQHLi2lsaH6PPmz/Ka9sFOBsBluozhDltWmnv9u/cF6Rt87znRTPV+yp/A==}

  unbox-primitive@1.0.2:
    resolution: {integrity: sha512-61pPlCD9h51VoreyJ0BReideM3MDKMKnh6+V9L08331ipq6Q8OFXZYiqP6n/tbHx4s5I9uRhcye6BrbkizkBDw==}

  undici-types@6.19.8:
    resolution: {integrity: sha512-ve2KP6f/JnbPBFyobGHuerC9g1FYGn/F8n1LWTwNxCEzd6IfqTwUQcNXgEtmmQ6DlRrC1hrSrBnCZPokRrDHjw==}

  undici@5.28.4:
    resolution: {integrity: sha512-72RFADWFqKmUb2hmmvNODKL3p9hcB6Gt2DOQMis1SEBaV6a4MH8soBvzg+95CYhCKPFedut2JY9bMfrDl9D23g==}
    engines: {node: '>=14.0'}

  unified@11.0.5:
    resolution: {integrity: sha512-xKvGhPWw3k84Qjh8bI3ZeJjqnyadK+GEFtazSfZv/rKeTkTjOJho6mFqh2SM96iIcZokxiOpg78GazTSg8+KHA==}

  unist-util-is@6.0.0:
    resolution: {integrity: sha512-2qCTHimwdxLfz+YzdGfkqNlH0tLi9xjTnHddPmJwtIG9MGsdbutfTc4P+haPD7l7Cjxf/WZj+we5qfVPvvxfYw==}

  unist-util-position@5.0.0:
    resolution: {integrity: sha512-fucsC7HjXvkB5R3kTCO7kUjRdrS0BJt3M/FPxmHMBOm8JQi2BsHAHFsy27E0EolP8rp0NzXsJ+jNPyDWvOJZPA==}

  unist-util-stringify-position@4.0.0:
    resolution: {integrity: sha512-0ASV06AAoKCDkS2+xw5RXJywruurpbC4JZSm7nr7MOt1ojAzvyyaO+UxZf18j8FCF6kmzCZKcAgN/yu2gm2XgQ==}

  unist-util-visit-parents@6.0.1:
    resolution: {integrity: sha512-L/PqWzfTP9lzzEa6CKs0k2nARxTdZduw3zyh8d2NVBnsyvHjSX4TWse388YrrQKbvI8w20fGjGlhgT96WwKykw==}

  unist-util-visit@5.0.0:
    resolution: {integrity: sha512-MR04uvD+07cwl/yhVuVWAtw+3GOR/knlL55Nd/wAdblk27GCVt3lqpTivy/tkJcZoNPzTwS1Y+KMojlLDhoTzg==}

  uri-js@4.4.1:
    resolution: {integrity: sha512-7rKUyy33Q1yc98pQ1DAmLtwX109F7TIfWlW1Ydo8Wl1ii1SeHieeh0HHfPeL2fMXK6z0s8ecKs9frCuLJvndBg==}

  use-callback-ref@1.3.2:
    resolution: {integrity: sha512-elOQwe6Q8gqZgDA8mrh44qRTQqpIHDcZ3hXTLjBe1i4ph8XpNJnO+aQf3NaG+lriLopI4HMx9VjQLfPQ6vhnoA==}
    engines: {node: '>=10'}
    peerDependencies:
      '@types/react': ^16.8.0 || ^17.0.0 || ^18.0.0
      react: ^16.8.0 || ^17.0.0 || ^18.0.0
    peerDependenciesMeta:
      '@types/react':
        optional: true

  use-sidecar@1.1.2:
    resolution: {integrity: sha512-epTbsLuzZ7lPClpz2TyryBfztm7m+28DlEv2ZCQ3MDr5ssiwyOwGH/e5F9CkfWjJ1t4clvI58yF822/GUkjjhw==}
    engines: {node: '>=10'}
    peerDependencies:
      '@types/react': ^16.9.0 || ^17.0.0 || ^18.0.0
      react: ^16.8.0 || ^17.0.0 || ^18.0.0
    peerDependenciesMeta:
      '@types/react':
        optional: true

  use-sync-external-store@1.2.2:
    resolution: {integrity: sha512-PElTlVMwpblvbNqQ82d2n6RjStvdSoNe9FG28kNfz3WiXilJm4DdNkEzRhCZuIDwY8U08WVihhGR5iRqAwfDiw==}
    peerDependencies:
      react: ^16.8.0 || ^17.0.0 || ^18.0.0

  usehooks-ts@3.1.0:
    resolution: {integrity: sha512-bBIa7yUyPhE1BCc0GmR96VU/15l/9gP1Ch5mYdLcFBaFGQsdmXkvjV0TtOqW1yUd6VjIwDunm+flSciCQXujiw==}
    engines: {node: '>=16.15.0'}
    peerDependencies:
      react: ^16.8.0  || ^17 || ^18

  util-deprecate@1.0.2:
    resolution: {integrity: sha512-EPD5q1uXyFxJpCrLnCc1nHnq3gOa6DZBocAIiI2TaSCA7VCJ1UJDMagCzIkXNsUYfD1daK//LTEQ8xiIbrHtcw==}

  vfile-message@4.0.2:
    resolution: {integrity: sha512-jRDZ1IMLttGj41KcZvlrYAaI3CfqpLpfpf+Mfig13viT6NKvRzWZ+lXz0Y5D60w6uJIBAOGq9mSHf0gktF0duw==}

  vfile@6.0.3:
    resolution: {integrity: sha512-KzIbH/9tXat2u30jf+smMwFCsno4wHVdNmzFyL+T/L3UGqqk6JKfVqOFOZEpZSHADH1k40ab6NUIXZq422ov3Q==}

  w3c-keyname@2.2.8:
    resolution: {integrity: sha512-dpojBhNsCNN7T82Tm7k26A6G9ML3NkhDsnw9n/eoxSRlVBB4CEtIQ/KTCLI2Fwf3ataSXRhYFkQi3SlnFwPvPQ==}

  which-boxed-primitive@1.0.2:
    resolution: {integrity: sha512-bwZdv0AKLpplFY2KZRX6TvyuN7ojjr7lwkg6ml0roIy9YeuSr7JS372qlNW18UQYzgYK9ziGcerWqZOmEn9VNg==}

  which-builtin-type@1.1.4:
    resolution: {integrity: sha512-bppkmBSsHFmIMSl8BO9TbsyzsvGjVoppt8xUiGzwiu/bhDCGxnpOKCxgqj6GuyHE0mINMDecBFPlOm2hzY084w==}
    engines: {node: '>= 0.4'}

  which-collection@1.0.2:
    resolution: {integrity: sha512-K4jVyjnBdgvc86Y6BkaLZEN933SwYOuBFkdmBu9ZfkcAbdVbpITnDmjvZ/aQjRXQrv5EPkTnD1s39GiiqbngCw==}
    engines: {node: '>= 0.4'}

  which-typed-array@1.1.15:
    resolution: {integrity: sha512-oV0jmFtUky6CXfkqehVvBP/LSWJ2sy4vWMioiENyJLePrBO/yKyV9OyJySfAKosh+RYkIl5zJCNZ8/4JncrpdA==}
    engines: {node: '>= 0.4'}

  which@2.0.2:
    resolution: {integrity: sha512-BLI3Tl1TW3Pvl70l3yq3Y64i+awpwXqsGBYWkkqMtnbXgrMD+yj7rhW0kuEDxzJaYXGjEW5ogapKNMEKNMjibA==}
    engines: {node: '>= 8'}
    hasBin: true

  word-wrap@1.2.5:
    resolution: {integrity: sha512-BN22B5eaMMI9UMtjrGd5g5eCYPpCPDUy0FJXbYsaT5zYxjFOckS53SQDE3pWkVoWpHXVb3BrYcEN4Twa55B5cA==}
    engines: {node: '>=0.10.0'}

  wrap-ansi@7.0.0:
    resolution: {integrity: sha512-YVGIj2kamLSTxw6NsZjoBxfSwsn0ycdesmc4p+Q21c5zPuZ1pl+NfxVdxPtdHvmNVOQ6XSYG4AUtyt/Fi7D16Q==}
    engines: {node: '>=10'}

  wrap-ansi@8.1.0:
    resolution: {integrity: sha512-si7QWI6zUMq56bESFvagtmzMdGOtoxfR+Sez11Mobfc7tm+VkUckk9bW2UeffTGVUbOksxmSw0AA2gs8g71NCQ==}
    engines: {node: '>=12'}

  wrappy@1.0.2:
    resolution: {integrity: sha512-l4Sp/DRseor9wL6EvV2+TuQn63dMkPjZ/sp9XkghTEbV9KlPS1xUsZ3u7/IQO4wxtcFB4bgpQPRcR3QCvezPcQ==}

  ws@8.18.0:
    resolution: {integrity: sha512-8VbfWfHLbbwu3+N6OKsOMpBdT4kXPDDB9cJk2bJ6mh9ucxdlnNvH1e+roYkKmN9Nxw2yjz7VzeO9oOz2zJ04Pw==}
    engines: {node: '>=10.0.0'}
    peerDependencies:
      bufferutil: ^4.0.1
      utf-8-validate: '>=5.0.2'
    peerDependenciesMeta:
      bufferutil:
        optional: true
      utf-8-validate:
        optional: true

  yaml@2.6.0:
    resolution: {integrity: sha512-a6ae//JvKDEra2kdi1qzCyrJW/WZCgFi8ydDV+eXExl95t+5R+ijnqHJbz9tmMh8FUjx3iv2fCQ4dclAQlO2UQ==}
    engines: {node: '>= 14'}
    hasBin: true

  yocto-queue@0.1.0:
    resolution: {integrity: sha512-rVksvsnNCdJ/ohGc6xgPwyN8eheCxsiLM8mxuE/t/mOVqJewPuO1miLpTHQiRgTKCLexL4MeAFVagts7HmNZ2Q==}
    engines: {node: '>=10'}

  zod-to-json-schema@3.23.5:
    resolution: {integrity: sha512-5wlSS0bXfF/BrL4jPAbz9da5hDlDptdEppYfe+x4eIJ7jioqKG9uUxOwPzqof09u/XeVdrgFu29lZi+8XNDJtA==}
    peerDependencies:
      zod: ^3.23.3

  zod@3.23.8:
    resolution: {integrity: sha512-XBx9AXhXktjUqnepgTiE5flcKIYWi/rme0Eaj+5Y0lftuGBq+jyRu/md4WnuxqgP1ubdpNCsYEYPxrzVHD8d6g==}

  zwitch@2.0.4:
    resolution: {integrity: sha512-bXE4cR/kVZhKZX/RjPEflHaKVhUVl85noU3v6b8apfQEc1x4A+zBxjZ4lN8LqGd6WZ3dl98pY4o717VFmoPp+A==}

snapshots:

  '@ai-sdk/openai@1.0.6(zod@3.23.8)':
    dependencies:
      '@ai-sdk/provider': 1.0.1
      '@ai-sdk/provider-utils': 2.0.2(zod@3.23.8)
      zod: 3.23.8

  '@ai-sdk/provider-utils@2.0.2(zod@3.23.8)':
    dependencies:
      '@ai-sdk/provider': 1.0.1
      eventsource-parser: 3.0.0
      nanoid: 3.3.7
      secure-json-parse: 2.7.0
    optionalDependencies:
      zod: 3.23.8

  '@ai-sdk/provider@1.0.1':
    dependencies:
      json-schema: 0.4.0

  '@ai-sdk/react@1.0.3(react@19.0.0-rc-45804af1-20241021)(zod@3.23.8)':
    dependencies:
      '@ai-sdk/provider-utils': 2.0.2(zod@3.23.8)
      '@ai-sdk/ui-utils': 1.0.2(zod@3.23.8)
      swr: 2.2.5(react@19.0.0-rc-45804af1-20241021)
      throttleit: 2.1.0
    optionalDependencies:
      react: 19.0.0-rc-45804af1-20241021
      zod: 3.23.8

  '@ai-sdk/ui-utils@1.0.2(zod@3.23.8)':
    dependencies:
      '@ai-sdk/provider': 1.0.1
      '@ai-sdk/provider-utils': 2.0.2(zod@3.23.8)
      zod-to-json-schema: 3.23.5(zod@3.23.8)
    optionalDependencies:
      zod: 3.23.8

  '@alloc/quick-lru@5.2.0': {}

  '@auth/core@0.37.2':
    dependencies:
      '@panva/hkdf': 1.2.1
      '@types/cookie': 0.6.0
      cookie: 0.7.1
      jose: 5.9.6
      oauth4webapi: 3.1.2
      preact: 10.11.3
      preact-render-to-string: 5.2.3(preact@10.11.3)

  '@biomejs/biome@1.9.4':
    optionalDependencies:
      '@biomejs/cli-darwin-arm64': 1.9.4
      '@biomejs/cli-darwin-x64': 1.9.4
      '@biomejs/cli-linux-arm64': 1.9.4
      '@biomejs/cli-linux-arm64-musl': 1.9.4
      '@biomejs/cli-linux-x64': 1.9.4
      '@biomejs/cli-linux-x64-musl': 1.9.4
      '@biomejs/cli-win32-arm64': 1.9.4
      '@biomejs/cli-win32-x64': 1.9.4

  '@biomejs/cli-darwin-arm64@1.9.4':
    optional: true

  '@biomejs/cli-darwin-x64@1.9.4':
    optional: true

  '@biomejs/cli-linux-arm64-musl@1.9.4':
    optional: true

  '@biomejs/cli-linux-arm64@1.9.4':
    optional: true

  '@biomejs/cli-linux-x64-musl@1.9.4':
    optional: true

  '@biomejs/cli-linux-x64@1.9.4':
    optional: true

  '@biomejs/cli-win32-arm64@1.9.4':
    optional: true

  '@biomejs/cli-win32-x64@1.9.4':
    optional: true

  '@codemirror/autocomplete@6.18.3(@codemirror/language@6.10.6)(@codemirror/state@6.5.0)(@codemirror/view@6.35.3)(@lezer/common@1.2.3)':
    dependencies:
      '@codemirror/language': 6.10.6
      '@codemirror/state': 6.5.0
      '@codemirror/view': 6.35.3
      '@lezer/common': 1.2.3

  '@codemirror/commands@6.7.1':
    dependencies:
      '@codemirror/language': 6.10.6
      '@codemirror/state': 6.5.0
      '@codemirror/view': 6.35.3
      '@lezer/common': 1.2.3

  '@codemirror/lang-javascript@6.2.2':
    dependencies:
      '@codemirror/autocomplete': 6.18.3(@codemirror/language@6.10.6)(@codemirror/state@6.5.0)(@codemirror/view@6.35.3)(@lezer/common@1.2.3)
      '@codemirror/language': 6.10.6
      '@codemirror/lint': 6.8.4
      '@codemirror/state': 6.5.0
      '@codemirror/view': 6.35.3
      '@lezer/common': 1.2.3
      '@lezer/javascript': 1.4.21

  '@codemirror/lang-python@6.1.6(@codemirror/view@6.35.3)':
    dependencies:
      '@codemirror/autocomplete': 6.18.3(@codemirror/language@6.10.6)(@codemirror/state@6.5.0)(@codemirror/view@6.35.3)(@lezer/common@1.2.3)
      '@codemirror/language': 6.10.6
      '@codemirror/state': 6.5.0
      '@lezer/common': 1.2.3
      '@lezer/python': 1.1.15
    transitivePeerDependencies:
      - '@codemirror/view'

  '@codemirror/language@6.10.6':
    dependencies:
      '@codemirror/state': 6.5.0
      '@codemirror/view': 6.35.3
      '@lezer/common': 1.2.3
      '@lezer/highlight': 1.2.1
      '@lezer/lr': 1.4.2
      style-mod: 4.1.2

  '@codemirror/lint@6.8.4':
    dependencies:
      '@codemirror/state': 6.5.0
      '@codemirror/view': 6.35.3
      crelt: 1.0.6

  '@codemirror/search@6.5.8':
    dependencies:
      '@codemirror/state': 6.5.0
      '@codemirror/view': 6.35.3
      crelt: 1.0.6

  '@codemirror/state@6.5.0':
    dependencies:
      '@marijn/find-cluster-break': 1.0.2

  '@codemirror/theme-one-dark@6.1.2':
    dependencies:
      '@codemirror/language': 6.10.6
      '@codemirror/state': 6.5.0
      '@codemirror/view': 6.35.3
      '@lezer/highlight': 1.2.1

  '@codemirror/view@6.35.3':
    dependencies:
      '@codemirror/state': 6.5.0
      style-mod: 4.1.2
      w3c-keyname: 2.2.8

  '@drizzle-team/brocli@0.10.2': {}

  '@emnapi/runtime@1.3.1':
    dependencies:
      tslib: 2.8.0
    optional: true

  '@esbuild-kit/core-utils@3.3.2':
    dependencies:
      esbuild: 0.18.20
      source-map-support: 0.5.21

  '@esbuild-kit/esm-loader@2.6.5':
    dependencies:
      '@esbuild-kit/core-utils': 3.3.2
      get-tsconfig: 4.8.1

  '@esbuild/aix-ppc64@0.19.12':
    optional: true

  '@esbuild/aix-ppc64@0.23.1':
    optional: true

  '@esbuild/android-arm64@0.18.20':
    optional: true

  '@esbuild/android-arm64@0.19.12':
    optional: true

  '@esbuild/android-arm64@0.23.1':
    optional: true

  '@esbuild/android-arm@0.18.20':
    optional: true

  '@esbuild/android-arm@0.19.12':
    optional: true

  '@esbuild/android-arm@0.23.1':
    optional: true

  '@esbuild/android-x64@0.18.20':
    optional: true

  '@esbuild/android-x64@0.19.12':
    optional: true

  '@esbuild/android-x64@0.23.1':
    optional: true

  '@esbuild/darwin-arm64@0.18.20':
    optional: true

  '@esbuild/darwin-arm64@0.19.12':
    optional: true

  '@esbuild/darwin-arm64@0.23.1':
    optional: true

  '@esbuild/darwin-x64@0.18.20':
    optional: true

  '@esbuild/darwin-x64@0.19.12':
    optional: true

  '@esbuild/darwin-x64@0.23.1':
    optional: true

  '@esbuild/freebsd-arm64@0.18.20':
    optional: true

  '@esbuild/freebsd-arm64@0.19.12':
    optional: true

  '@esbuild/freebsd-arm64@0.23.1':
    optional: true

  '@esbuild/freebsd-x64@0.18.20':
    optional: true

  '@esbuild/freebsd-x64@0.19.12':
    optional: true

  '@esbuild/freebsd-x64@0.23.1':
    optional: true

  '@esbuild/linux-arm64@0.18.20':
    optional: true

  '@esbuild/linux-arm64@0.19.12':
    optional: true

  '@esbuild/linux-arm64@0.23.1':
    optional: true

  '@esbuild/linux-arm@0.18.20':
    optional: true

  '@esbuild/linux-arm@0.19.12':
    optional: true

  '@esbuild/linux-arm@0.23.1':
    optional: true

  '@esbuild/linux-ia32@0.18.20':
    optional: true

  '@esbuild/linux-ia32@0.19.12':
    optional: true

  '@esbuild/linux-ia32@0.23.1':
    optional: true

  '@esbuild/linux-loong64@0.18.20':
    optional: true

  '@esbuild/linux-loong64@0.19.12':
    optional: true

  '@esbuild/linux-loong64@0.23.1':
    optional: true

  '@esbuild/linux-mips64el@0.18.20':
    optional: true

  '@esbuild/linux-mips64el@0.19.12':
    optional: true

  '@esbuild/linux-mips64el@0.23.1':
    optional: true

  '@esbuild/linux-ppc64@0.18.20':
    optional: true

  '@esbuild/linux-ppc64@0.19.12':
    optional: true

  '@esbuild/linux-ppc64@0.23.1':
    optional: true

  '@esbuild/linux-riscv64@0.18.20':
    optional: true

  '@esbuild/linux-riscv64@0.19.12':
    optional: true

  '@esbuild/linux-riscv64@0.23.1':
    optional: true

  '@esbuild/linux-s390x@0.18.20':
    optional: true

  '@esbuild/linux-s390x@0.19.12':
    optional: true

  '@esbuild/linux-s390x@0.23.1':
    optional: true

  '@esbuild/linux-x64@0.18.20':
    optional: true

  '@esbuild/linux-x64@0.19.12':
    optional: true

  '@esbuild/linux-x64@0.23.1':
    optional: true

  '@esbuild/netbsd-x64@0.18.20':
    optional: true

  '@esbuild/netbsd-x64@0.19.12':
    optional: true

  '@esbuild/netbsd-x64@0.23.1':
    optional: true

  '@esbuild/openbsd-arm64@0.23.1':
    optional: true

  '@esbuild/openbsd-x64@0.18.20':
    optional: true

  '@esbuild/openbsd-x64@0.19.12':
    optional: true

  '@esbuild/openbsd-x64@0.23.1':
    optional: true

  '@esbuild/sunos-x64@0.18.20':
    optional: true

  '@esbuild/sunos-x64@0.19.12':
    optional: true

  '@esbuild/sunos-x64@0.23.1':
    optional: true

  '@esbuild/win32-arm64@0.18.20':
    optional: true

  '@esbuild/win32-arm64@0.19.12':
    optional: true

  '@esbuild/win32-arm64@0.23.1':
    optional: true

  '@esbuild/win32-ia32@0.18.20':
    optional: true

  '@esbuild/win32-ia32@0.19.12':
    optional: true

  '@esbuild/win32-ia32@0.23.1':
    optional: true

  '@esbuild/win32-x64@0.18.20':
    optional: true

  '@esbuild/win32-x64@0.19.12':
    optional: true

  '@esbuild/win32-x64@0.23.1':
    optional: true

  '@eslint-community/eslint-utils@4.4.1(eslint@8.57.1)':
    dependencies:
      eslint: 8.57.1
      eslint-visitor-keys: 3.4.3

  '@eslint-community/regexpp@4.12.1': {}

  '@eslint/eslintrc@2.1.4':
    dependencies:
      ajv: 6.12.6
      debug: 4.3.7
      espree: 9.6.1
      globals: 13.24.0
      ignore: 5.3.2
      import-fresh: 3.3.0
      js-yaml: 4.1.0
      minimatch: 3.1.2
      strip-json-comments: 3.1.1
    transitivePeerDependencies:
      - supports-color

  '@eslint/js@8.57.1': {}

  '@fastify/busboy@2.1.1': {}

  '@floating-ui/core@1.6.8':
    dependencies:
      '@floating-ui/utils': 0.2.8

  '@floating-ui/dom@1.6.11':
    dependencies:
      '@floating-ui/core': 1.6.8
      '@floating-ui/utils': 0.2.8

  '@floating-ui/react-dom@2.1.2(react-dom@19.0.0-rc-45804af1-20241021(react@19.0.0-rc-45804af1-20241021))(react@19.0.0-rc-45804af1-20241021)':
    dependencies:
      '@floating-ui/dom': 1.6.11
      react: 19.0.0-rc-45804af1-20241021
      react-dom: 19.0.0-rc-45804af1-20241021(react@19.0.0-rc-45804af1-20241021)

  '@floating-ui/utils@0.2.8': {}

  '@humanwhocodes/config-array@0.13.0':
    dependencies:
      '@humanwhocodes/object-schema': 2.0.3
      debug: 4.3.7
      minimatch: 3.1.2
    transitivePeerDependencies:
      - supports-color

  '@humanwhocodes/module-importer@1.0.1': {}

  '@humanwhocodes/object-schema@2.0.3': {}

  '@img/sharp-darwin-arm64@0.33.5':
    optionalDependencies:
      '@img/sharp-libvips-darwin-arm64': 1.0.4
    optional: true

  '@img/sharp-darwin-x64@0.33.5':
    optionalDependencies:
      '@img/sharp-libvips-darwin-x64': 1.0.4
    optional: true

  '@img/sharp-libvips-darwin-arm64@1.0.4':
    optional: true

  '@img/sharp-libvips-darwin-x64@1.0.4':
    optional: true

  '@img/sharp-libvips-linux-arm64@1.0.4':
    optional: true

  '@img/sharp-libvips-linux-arm@1.0.5':
    optional: true

  '@img/sharp-libvips-linux-s390x@1.0.4':
    optional: true

  '@img/sharp-libvips-linux-x64@1.0.4':
    optional: true

  '@img/sharp-libvips-linuxmusl-arm64@1.0.4':
    optional: true

  '@img/sharp-libvips-linuxmusl-x64@1.0.4':
    optional: true

  '@img/sharp-linux-arm64@0.33.5':
    optionalDependencies:
      '@img/sharp-libvips-linux-arm64': 1.0.4
    optional: true

  '@img/sharp-linux-arm@0.33.5':
    optionalDependencies:
      '@img/sharp-libvips-linux-arm': 1.0.5
    optional: true

  '@img/sharp-linux-s390x@0.33.5':
    optionalDependencies:
      '@img/sharp-libvips-linux-s390x': 1.0.4
    optional: true

  '@img/sharp-linux-x64@0.33.5':
    optionalDependencies:
      '@img/sharp-libvips-linux-x64': 1.0.4
    optional: true

  '@img/sharp-linuxmusl-arm64@0.33.5':
    optionalDependencies:
      '@img/sharp-libvips-linuxmusl-arm64': 1.0.4
    optional: true

  '@img/sharp-linuxmusl-x64@0.33.5':
    optionalDependencies:
      '@img/sharp-libvips-linuxmusl-x64': 1.0.4
    optional: true

  '@img/sharp-wasm32@0.33.5':
    dependencies:
      '@emnapi/runtime': 1.3.1
    optional: true

  '@img/sharp-win32-ia32@0.33.5':
    optional: true

  '@img/sharp-win32-x64@0.33.5':
    optional: true

  '@isaacs/cliui@8.0.2':
    dependencies:
      string-width: 5.1.2
      string-width-cjs: string-width@4.2.3
      strip-ansi: 7.1.0
      strip-ansi-cjs: strip-ansi@6.0.1
      wrap-ansi: 8.1.0
      wrap-ansi-cjs: wrap-ansi@7.0.0

  '@jridgewell/gen-mapping@0.3.5':
    dependencies:
      '@jridgewell/set-array': 1.2.1
      '@jridgewell/sourcemap-codec': 1.5.0
      '@jridgewell/trace-mapping': 0.3.25

  '@jridgewell/resolve-uri@3.1.2': {}

  '@jridgewell/set-array@1.2.1': {}

  '@jridgewell/sourcemap-codec@1.5.0': {}

  '@jridgewell/trace-mapping@0.3.25':
    dependencies:
      '@jridgewell/resolve-uri': 3.1.2
      '@jridgewell/sourcemap-codec': 1.5.0

  '@lezer/common@1.2.3': {}

  '@lezer/highlight@1.2.1':
    dependencies:
      '@lezer/common': 1.2.3

  '@lezer/javascript@1.4.21':
    dependencies:
      '@lezer/common': 1.2.3
      '@lezer/highlight': 1.2.1
      '@lezer/lr': 1.4.2

  '@lezer/lr@1.4.2':
    dependencies:
      '@lezer/common': 1.2.3

  '@lezer/python@1.1.15':
    dependencies:
      '@lezer/common': 1.2.3
      '@lezer/highlight': 1.2.1
      '@lezer/lr': 1.4.2

  '@marijn/find-cluster-break@1.0.2': {}

  '@neondatabase/serverless@0.9.5':
    dependencies:
      '@types/pg': 8.11.6

  '@next/env@15.0.3-canary.2': {}

  '@next/eslint-plugin-next@14.2.5':
    dependencies:
      glob: 10.3.10

  '@next/swc-darwin-arm64@15.0.3-canary.2':
    optional: true

  '@next/swc-darwin-x64@15.0.3-canary.2':
    optional: true

  '@next/swc-linux-arm64-gnu@15.0.3-canary.2':
    optional: true

  '@next/swc-linux-arm64-musl@15.0.3-canary.2':
    optional: true

  '@next/swc-linux-x64-gnu@15.0.3-canary.2':
    optional: true

  '@next/swc-linux-x64-musl@15.0.3-canary.2':
    optional: true

  '@next/swc-win32-arm64-msvc@15.0.3-canary.2':
    optional: true

  '@next/swc-win32-x64-msvc@15.0.3-canary.2':
    optional: true

  '@nodelib/fs.scandir@2.1.5':
    dependencies:
      '@nodelib/fs.stat': 2.0.5
      run-parallel: 1.2.0

  '@nodelib/fs.stat@2.0.5': {}

  '@nodelib/fs.walk@1.2.8':
    dependencies:
      '@nodelib/fs.scandir': 2.1.5
      fastq: 1.17.1

  '@nolyfill/is-core-module@1.0.39': {}

  '@opentelemetry/api@1.9.0': {}

  '@panva/hkdf@1.2.1': {}

  '@pkgjs/parseargs@0.11.0':
    optional: true

  '@radix-ui/number@1.1.0': {}

  '@radix-ui/primitive@1.1.0': {}

  '@radix-ui/react-alert-dialog@1.1.2(@types/react-dom@18.3.1)(@types/react@18.3.12)(react-dom@19.0.0-rc-45804af1-20241021(react@19.0.0-rc-45804af1-20241021))(react@19.0.0-rc-45804af1-20241021)':
    dependencies:
      '@radix-ui/primitive': 1.1.0
      '@radix-ui/react-compose-refs': 1.1.0(@types/react@18.3.12)(react@19.0.0-rc-45804af1-20241021)
      '@radix-ui/react-context': 1.1.1(@types/react@18.3.12)(react@19.0.0-rc-45804af1-20241021)
      '@radix-ui/react-dialog': 1.1.2(@types/react-dom@18.3.1)(@types/react@18.3.12)(react-dom@19.0.0-rc-45804af1-20241021(react@19.0.0-rc-45804af1-20241021))(react@19.0.0-rc-45804af1-20241021)
      '@radix-ui/react-primitive': 2.0.0(@types/react-dom@18.3.1)(@types/react@18.3.12)(react-dom@19.0.0-rc-45804af1-20241021(react@19.0.0-rc-45804af1-20241021))(react@19.0.0-rc-45804af1-20241021)
      '@radix-ui/react-slot': 1.1.0(@types/react@18.3.12)(react@19.0.0-rc-45804af1-20241021)
      react: 19.0.0-rc-45804af1-20241021
      react-dom: 19.0.0-rc-45804af1-20241021(react@19.0.0-rc-45804af1-20241021)
    optionalDependencies:
      '@types/react': 18.3.12
      '@types/react-dom': 18.3.1

  '@radix-ui/react-arrow@1.1.0(@types/react-dom@18.3.1)(@types/react@18.3.12)(react-dom@19.0.0-rc-45804af1-20241021(react@19.0.0-rc-45804af1-20241021))(react@19.0.0-rc-45804af1-20241021)':
    dependencies:
      '@radix-ui/react-primitive': 2.0.0(@types/react-dom@18.3.1)(@types/react@18.3.12)(react-dom@19.0.0-rc-45804af1-20241021(react@19.0.0-rc-45804af1-20241021))(react@19.0.0-rc-45804af1-20241021)
      react: 19.0.0-rc-45804af1-20241021
      react-dom: 19.0.0-rc-45804af1-20241021(react@19.0.0-rc-45804af1-20241021)
    optionalDependencies:
      '@types/react': 18.3.12
      '@types/react-dom': 18.3.1

  '@radix-ui/react-collection@1.1.0(@types/react-dom@18.3.1)(@types/react@18.3.12)(react-dom@19.0.0-rc-45804af1-20241021(react@19.0.0-rc-45804af1-20241021))(react@19.0.0-rc-45804af1-20241021)':
    dependencies:
      '@radix-ui/react-compose-refs': 1.1.0(@types/react@18.3.12)(react@19.0.0-rc-45804af1-20241021)
      '@radix-ui/react-context': 1.1.0(@types/react@18.3.12)(react@19.0.0-rc-45804af1-20241021)
      '@radix-ui/react-primitive': 2.0.0(@types/react-dom@18.3.1)(@types/react@18.3.12)(react-dom@19.0.0-rc-45804af1-20241021(react@19.0.0-rc-45804af1-20241021))(react@19.0.0-rc-45804af1-20241021)
      '@radix-ui/react-slot': 1.1.0(@types/react@18.3.12)(react@19.0.0-rc-45804af1-20241021)
      react: 19.0.0-rc-45804af1-20241021
      react-dom: 19.0.0-rc-45804af1-20241021(react@19.0.0-rc-45804af1-20241021)
    optionalDependencies:
      '@types/react': 18.3.12
      '@types/react-dom': 18.3.1

  '@radix-ui/react-compose-refs@1.1.0(@types/react@18.3.12)(react@19.0.0-rc-45804af1-20241021)':
    dependencies:
      react: 19.0.0-rc-45804af1-20241021
    optionalDependencies:
      '@types/react': 18.3.12

  '@radix-ui/react-context@1.1.0(@types/react@18.3.12)(react@19.0.0-rc-45804af1-20241021)':
    dependencies:
      react: 19.0.0-rc-45804af1-20241021
    optionalDependencies:
      '@types/react': 18.3.12

  '@radix-ui/react-context@1.1.1(@types/react@18.3.12)(react@19.0.0-rc-45804af1-20241021)':
    dependencies:
      react: 19.0.0-rc-45804af1-20241021
    optionalDependencies:
      '@types/react': 18.3.12

  '@radix-ui/react-dialog@1.1.2(@types/react-dom@18.3.1)(@types/react@18.3.12)(react-dom@19.0.0-rc-45804af1-20241021(react@19.0.0-rc-45804af1-20241021))(react@19.0.0-rc-45804af1-20241021)':
    dependencies:
      '@radix-ui/primitive': 1.1.0
      '@radix-ui/react-compose-refs': 1.1.0(@types/react@18.3.12)(react@19.0.0-rc-45804af1-20241021)
      '@radix-ui/react-context': 1.1.1(@types/react@18.3.12)(react@19.0.0-rc-45804af1-20241021)
      '@radix-ui/react-dismissable-layer': 1.1.1(@types/react-dom@18.3.1)(@types/react@18.3.12)(react-dom@19.0.0-rc-45804af1-20241021(react@19.0.0-rc-45804af1-20241021))(react@19.0.0-rc-45804af1-20241021)
      '@radix-ui/react-focus-guards': 1.1.1(@types/react@18.3.12)(react@19.0.0-rc-45804af1-20241021)
      '@radix-ui/react-focus-scope': 1.1.0(@types/react-dom@18.3.1)(@types/react@18.3.12)(react-dom@19.0.0-rc-45804af1-20241021(react@19.0.0-rc-45804af1-20241021))(react@19.0.0-rc-45804af1-20241021)
      '@radix-ui/react-id': 1.1.0(@types/react@18.3.12)(react@19.0.0-rc-45804af1-20241021)
      '@radix-ui/react-portal': 1.1.2(@types/react-dom@18.3.1)(@types/react@18.3.12)(react-dom@19.0.0-rc-45804af1-20241021(react@19.0.0-rc-45804af1-20241021))(react@19.0.0-rc-45804af1-20241021)
      '@radix-ui/react-presence': 1.1.1(@types/react-dom@18.3.1)(@types/react@18.3.12)(react-dom@19.0.0-rc-45804af1-20241021(react@19.0.0-rc-45804af1-20241021))(react@19.0.0-rc-45804af1-20241021)
      '@radix-ui/react-primitive': 2.0.0(@types/react-dom@18.3.1)(@types/react@18.3.12)(react-dom@19.0.0-rc-45804af1-20241021(react@19.0.0-rc-45804af1-20241021))(react@19.0.0-rc-45804af1-20241021)
      '@radix-ui/react-slot': 1.1.0(@types/react@18.3.12)(react@19.0.0-rc-45804af1-20241021)
      '@radix-ui/react-use-controllable-state': 1.1.0(@types/react@18.3.12)(react@19.0.0-rc-45804af1-20241021)
      aria-hidden: 1.2.4
      react: 19.0.0-rc-45804af1-20241021
      react-dom: 19.0.0-rc-45804af1-20241021(react@19.0.0-rc-45804af1-20241021)
      react-remove-scroll: 2.6.0(@types/react@18.3.12)(react@19.0.0-rc-45804af1-20241021)
    optionalDependencies:
      '@types/react': 18.3.12
      '@types/react-dom': 18.3.1

  '@radix-ui/react-direction@1.1.0(@types/react@18.3.12)(react@19.0.0-rc-45804af1-20241021)':
    dependencies:
      react: 19.0.0-rc-45804af1-20241021
    optionalDependencies:
      '@types/react': 18.3.12

  '@radix-ui/react-dismissable-layer@1.1.1(@types/react-dom@18.3.1)(@types/react@18.3.12)(react-dom@19.0.0-rc-45804af1-20241021(react@19.0.0-rc-45804af1-20241021))(react@19.0.0-rc-45804af1-20241021)':
    dependencies:
      '@radix-ui/primitive': 1.1.0
      '@radix-ui/react-compose-refs': 1.1.0(@types/react@18.3.12)(react@19.0.0-rc-45804af1-20241021)
      '@radix-ui/react-primitive': 2.0.0(@types/react-dom@18.3.1)(@types/react@18.3.12)(react-dom@19.0.0-rc-45804af1-20241021(react@19.0.0-rc-45804af1-20241021))(react@19.0.0-rc-45804af1-20241021)
      '@radix-ui/react-use-callback-ref': 1.1.0(@types/react@18.3.12)(react@19.0.0-rc-45804af1-20241021)
      '@radix-ui/react-use-escape-keydown': 1.1.0(@types/react@18.3.12)(react@19.0.0-rc-45804af1-20241021)
      react: 19.0.0-rc-45804af1-20241021
      react-dom: 19.0.0-rc-45804af1-20241021(react@19.0.0-rc-45804af1-20241021)
    optionalDependencies:
      '@types/react': 18.3.12
      '@types/react-dom': 18.3.1

  '@radix-ui/react-dropdown-menu@2.1.2(@types/react-dom@18.3.1)(@types/react@18.3.12)(react-dom@19.0.0-rc-45804af1-20241021(react@19.0.0-rc-45804af1-20241021))(react@19.0.0-rc-45804af1-20241021)':
    dependencies:
      '@radix-ui/primitive': 1.1.0
      '@radix-ui/react-compose-refs': 1.1.0(@types/react@18.3.12)(react@19.0.0-rc-45804af1-20241021)
      '@radix-ui/react-context': 1.1.1(@types/react@18.3.12)(react@19.0.0-rc-45804af1-20241021)
      '@radix-ui/react-id': 1.1.0(@types/react@18.3.12)(react@19.0.0-rc-45804af1-20241021)
      '@radix-ui/react-menu': 2.1.2(@types/react-dom@18.3.1)(@types/react@18.3.12)(react-dom@19.0.0-rc-45804af1-20241021(react@19.0.0-rc-45804af1-20241021))(react@19.0.0-rc-45804af1-20241021)
      '@radix-ui/react-primitive': 2.0.0(@types/react-dom@18.3.1)(@types/react@18.3.12)(react-dom@19.0.0-rc-45804af1-20241021(react@19.0.0-rc-45804af1-20241021))(react@19.0.0-rc-45804af1-20241021)
      '@radix-ui/react-use-controllable-state': 1.1.0(@types/react@18.3.12)(react@19.0.0-rc-45804af1-20241021)
      react: 19.0.0-rc-45804af1-20241021
      react-dom: 19.0.0-rc-45804af1-20241021(react@19.0.0-rc-45804af1-20241021)
    optionalDependencies:
      '@types/react': 18.3.12
      '@types/react-dom': 18.3.1

  '@radix-ui/react-focus-guards@1.1.1(@types/react@18.3.12)(react@19.0.0-rc-45804af1-20241021)':
    dependencies:
      react: 19.0.0-rc-45804af1-20241021
    optionalDependencies:
      '@types/react': 18.3.12

  '@radix-ui/react-focus-scope@1.1.0(@types/react-dom@18.3.1)(@types/react@18.3.12)(react-dom@19.0.0-rc-45804af1-20241021(react@19.0.0-rc-45804af1-20241021))(react@19.0.0-rc-45804af1-20241021)':
    dependencies:
      '@radix-ui/react-compose-refs': 1.1.0(@types/react@18.3.12)(react@19.0.0-rc-45804af1-20241021)
      '@radix-ui/react-primitive': 2.0.0(@types/react-dom@18.3.1)(@types/react@18.3.12)(react-dom@19.0.0-rc-45804af1-20241021(react@19.0.0-rc-45804af1-20241021))(react@19.0.0-rc-45804af1-20241021)
      '@radix-ui/react-use-callback-ref': 1.1.0(@types/react@18.3.12)(react@19.0.0-rc-45804af1-20241021)
      react: 19.0.0-rc-45804af1-20241021
      react-dom: 19.0.0-rc-45804af1-20241021(react@19.0.0-rc-45804af1-20241021)
    optionalDependencies:
      '@types/react': 18.3.12
      '@types/react-dom': 18.3.1

  '@radix-ui/react-icons@1.3.0(react@19.0.0-rc-45804af1-20241021)':
    dependencies:
      react: 19.0.0-rc-45804af1-20241021

  '@radix-ui/react-id@1.1.0(@types/react@18.3.12)(react@19.0.0-rc-45804af1-20241021)':
    dependencies:
      '@radix-ui/react-use-layout-effect': 1.1.0(@types/react@18.3.12)(react@19.0.0-rc-45804af1-20241021)
      react: 19.0.0-rc-45804af1-20241021
    optionalDependencies:
      '@types/react': 18.3.12

  '@radix-ui/react-label@2.1.0(@types/react-dom@18.3.1)(@types/react@18.3.12)(react-dom@19.0.0-rc-45804af1-20241021(react@19.0.0-rc-45804af1-20241021))(react@19.0.0-rc-45804af1-20241021)':
    dependencies:
      '@radix-ui/react-primitive': 2.0.0(@types/react-dom@18.3.1)(@types/react@18.3.12)(react-dom@19.0.0-rc-45804af1-20241021(react@19.0.0-rc-45804af1-20241021))(react@19.0.0-rc-45804af1-20241021)
      react: 19.0.0-rc-45804af1-20241021
      react-dom: 19.0.0-rc-45804af1-20241021(react@19.0.0-rc-45804af1-20241021)
    optionalDependencies:
      '@types/react': 18.3.12
      '@types/react-dom': 18.3.1

  '@radix-ui/react-menu@2.1.2(@types/react-dom@18.3.1)(@types/react@18.3.12)(react-dom@19.0.0-rc-45804af1-20241021(react@19.0.0-rc-45804af1-20241021))(react@19.0.0-rc-45804af1-20241021)':
    dependencies:
      '@radix-ui/primitive': 1.1.0
      '@radix-ui/react-collection': 1.1.0(@types/react-dom@18.3.1)(@types/react@18.3.12)(react-dom@19.0.0-rc-45804af1-20241021(react@19.0.0-rc-45804af1-20241021))(react@19.0.0-rc-45804af1-20241021)
      '@radix-ui/react-compose-refs': 1.1.0(@types/react@18.3.12)(react@19.0.0-rc-45804af1-20241021)
      '@radix-ui/react-context': 1.1.1(@types/react@18.3.12)(react@19.0.0-rc-45804af1-20241021)
      '@radix-ui/react-direction': 1.1.0(@types/react@18.3.12)(react@19.0.0-rc-45804af1-20241021)
      '@radix-ui/react-dismissable-layer': 1.1.1(@types/react-dom@18.3.1)(@types/react@18.3.12)(react-dom@19.0.0-rc-45804af1-20241021(react@19.0.0-rc-45804af1-20241021))(react@19.0.0-rc-45804af1-20241021)
      '@radix-ui/react-focus-guards': 1.1.1(@types/react@18.3.12)(react@19.0.0-rc-45804af1-20241021)
      '@radix-ui/react-focus-scope': 1.1.0(@types/react-dom@18.3.1)(@types/react@18.3.12)(react-dom@19.0.0-rc-45804af1-20241021(react@19.0.0-rc-45804af1-20241021))(react@19.0.0-rc-45804af1-20241021)
      '@radix-ui/react-id': 1.1.0(@types/react@18.3.12)(react@19.0.0-rc-45804af1-20241021)
      '@radix-ui/react-popper': 1.2.0(@types/react-dom@18.3.1)(@types/react@18.3.12)(react-dom@19.0.0-rc-45804af1-20241021(react@19.0.0-rc-45804af1-20241021))(react@19.0.0-rc-45804af1-20241021)
      '@radix-ui/react-portal': 1.1.2(@types/react-dom@18.3.1)(@types/react@18.3.12)(react-dom@19.0.0-rc-45804af1-20241021(react@19.0.0-rc-45804af1-20241021))(react@19.0.0-rc-45804af1-20241021)
      '@radix-ui/react-presence': 1.1.1(@types/react-dom@18.3.1)(@types/react@18.3.12)(react-dom@19.0.0-rc-45804af1-20241021(react@19.0.0-rc-45804af1-20241021))(react@19.0.0-rc-45804af1-20241021)
      '@radix-ui/react-primitive': 2.0.0(@types/react-dom@18.3.1)(@types/react@18.3.12)(react-dom@19.0.0-rc-45804af1-20241021(react@19.0.0-rc-45804af1-20241021))(react@19.0.0-rc-45804af1-20241021)
      '@radix-ui/react-roving-focus': 1.1.0(@types/react-dom@18.3.1)(@types/react@18.3.12)(react-dom@19.0.0-rc-45804af1-20241021(react@19.0.0-rc-45804af1-20241021))(react@19.0.0-rc-45804af1-20241021)
      '@radix-ui/react-slot': 1.1.0(@types/react@18.3.12)(react@19.0.0-rc-45804af1-20241021)
      '@radix-ui/react-use-callback-ref': 1.1.0(@types/react@18.3.12)(react@19.0.0-rc-45804af1-20241021)
      aria-hidden: 1.2.4
      react: 19.0.0-rc-45804af1-20241021
      react-dom: 19.0.0-rc-45804af1-20241021(react@19.0.0-rc-45804af1-20241021)
      react-remove-scroll: 2.6.0(@types/react@18.3.12)(react@19.0.0-rc-45804af1-20241021)
    optionalDependencies:
      '@types/react': 18.3.12
      '@types/react-dom': 18.3.1

  '@radix-ui/react-popper@1.2.0(@types/react-dom@18.3.1)(@types/react@18.3.12)(react-dom@19.0.0-rc-45804af1-20241021(react@19.0.0-rc-45804af1-20241021))(react@19.0.0-rc-45804af1-20241021)':
    dependencies:
      '@floating-ui/react-dom': 2.1.2(react-dom@19.0.0-rc-45804af1-20241021(react@19.0.0-rc-45804af1-20241021))(react@19.0.0-rc-45804af1-20241021)
      '@radix-ui/react-arrow': 1.1.0(@types/react-dom@18.3.1)(@types/react@18.3.12)(react-dom@19.0.0-rc-45804af1-20241021(react@19.0.0-rc-45804af1-20241021))(react@19.0.0-rc-45804af1-20241021)
      '@radix-ui/react-compose-refs': 1.1.0(@types/react@18.3.12)(react@19.0.0-rc-45804af1-20241021)
      '@radix-ui/react-context': 1.1.0(@types/react@18.3.12)(react@19.0.0-rc-45804af1-20241021)
      '@radix-ui/react-primitive': 2.0.0(@types/react-dom@18.3.1)(@types/react@18.3.12)(react-dom@19.0.0-rc-45804af1-20241021(react@19.0.0-rc-45804af1-20241021))(react@19.0.0-rc-45804af1-20241021)
      '@radix-ui/react-use-callback-ref': 1.1.0(@types/react@18.3.12)(react@19.0.0-rc-45804af1-20241021)
      '@radix-ui/react-use-layout-effect': 1.1.0(@types/react@18.3.12)(react@19.0.0-rc-45804af1-20241021)
      '@radix-ui/react-use-rect': 1.1.0(@types/react@18.3.12)(react@19.0.0-rc-45804af1-20241021)
      '@radix-ui/react-use-size': 1.1.0(@types/react@18.3.12)(react@19.0.0-rc-45804af1-20241021)
      '@radix-ui/rect': 1.1.0
      react: 19.0.0-rc-45804af1-20241021
      react-dom: 19.0.0-rc-45804af1-20241021(react@19.0.0-rc-45804af1-20241021)
    optionalDependencies:
      '@types/react': 18.3.12
      '@types/react-dom': 18.3.1

  '@radix-ui/react-portal@1.1.2(@types/react-dom@18.3.1)(@types/react@18.3.12)(react-dom@19.0.0-rc-45804af1-20241021(react@19.0.0-rc-45804af1-20241021))(react@19.0.0-rc-45804af1-20241021)':
    dependencies:
      '@radix-ui/react-primitive': 2.0.0(@types/react-dom@18.3.1)(@types/react@18.3.12)(react-dom@19.0.0-rc-45804af1-20241021(react@19.0.0-rc-45804af1-20241021))(react@19.0.0-rc-45804af1-20241021)
      '@radix-ui/react-use-layout-effect': 1.1.0(@types/react@18.3.12)(react@19.0.0-rc-45804af1-20241021)
      react: 19.0.0-rc-45804af1-20241021
      react-dom: 19.0.0-rc-45804af1-20241021(react@19.0.0-rc-45804af1-20241021)
    optionalDependencies:
      '@types/react': 18.3.12
      '@types/react-dom': 18.3.1

  '@radix-ui/react-presence@1.1.1(@types/react-dom@18.3.1)(@types/react@18.3.12)(react-dom@19.0.0-rc-45804af1-20241021(react@19.0.0-rc-45804af1-20241021))(react@19.0.0-rc-45804af1-20241021)':
    dependencies:
      '@radix-ui/react-compose-refs': 1.1.0(@types/react@18.3.12)(react@19.0.0-rc-45804af1-20241021)
      '@radix-ui/react-use-layout-effect': 1.1.0(@types/react@18.3.12)(react@19.0.0-rc-45804af1-20241021)
      react: 19.0.0-rc-45804af1-20241021
      react-dom: 19.0.0-rc-45804af1-20241021(react@19.0.0-rc-45804af1-20241021)
    optionalDependencies:
      '@types/react': 18.3.12
      '@types/react-dom': 18.3.1

  '@radix-ui/react-primitive@2.0.0(@types/react-dom@18.3.1)(@types/react@18.3.12)(react-dom@19.0.0-rc-45804af1-20241021(react@19.0.0-rc-45804af1-20241021))(react@19.0.0-rc-45804af1-20241021)':
    dependencies:
      '@radix-ui/react-slot': 1.1.0(@types/react@18.3.12)(react@19.0.0-rc-45804af1-20241021)
      react: 19.0.0-rc-45804af1-20241021
      react-dom: 19.0.0-rc-45804af1-20241021(react@19.0.0-rc-45804af1-20241021)
    optionalDependencies:
      '@types/react': 18.3.12
      '@types/react-dom': 18.3.1

  '@radix-ui/react-roving-focus@1.1.0(@types/react-dom@18.3.1)(@types/react@18.3.12)(react-dom@19.0.0-rc-45804af1-20241021(react@19.0.0-rc-45804af1-20241021))(react@19.0.0-rc-45804af1-20241021)':
    dependencies:
      '@radix-ui/primitive': 1.1.0
      '@radix-ui/react-collection': 1.1.0(@types/react-dom@18.3.1)(@types/react@18.3.12)(react-dom@19.0.0-rc-45804af1-20241021(react@19.0.0-rc-45804af1-20241021))(react@19.0.0-rc-45804af1-20241021)
      '@radix-ui/react-compose-refs': 1.1.0(@types/react@18.3.12)(react@19.0.0-rc-45804af1-20241021)
      '@radix-ui/react-context': 1.1.0(@types/react@18.3.12)(react@19.0.0-rc-45804af1-20241021)
      '@radix-ui/react-direction': 1.1.0(@types/react@18.3.12)(react@19.0.0-rc-45804af1-20241021)
      '@radix-ui/react-id': 1.1.0(@types/react@18.3.12)(react@19.0.0-rc-45804af1-20241021)
      '@radix-ui/react-primitive': 2.0.0(@types/react-dom@18.3.1)(@types/react@18.3.12)(react-dom@19.0.0-rc-45804af1-20241021(react@19.0.0-rc-45804af1-20241021))(react@19.0.0-rc-45804af1-20241021)
      '@radix-ui/react-use-callback-ref': 1.1.0(@types/react@18.3.12)(react@19.0.0-rc-45804af1-20241021)
      '@radix-ui/react-use-controllable-state': 1.1.0(@types/react@18.3.12)(react@19.0.0-rc-45804af1-20241021)
      react: 19.0.0-rc-45804af1-20241021
      react-dom: 19.0.0-rc-45804af1-20241021(react@19.0.0-rc-45804af1-20241021)
    optionalDependencies:
      '@types/react': 18.3.12
      '@types/react-dom': 18.3.1

  '@radix-ui/react-select@2.1.2(@types/react-dom@18.3.1)(@types/react@18.3.12)(react-dom@19.0.0-rc-45804af1-20241021(react@19.0.0-rc-45804af1-20241021))(react@19.0.0-rc-45804af1-20241021)':
    dependencies:
      '@radix-ui/number': 1.1.0
      '@radix-ui/primitive': 1.1.0
      '@radix-ui/react-collection': 1.1.0(@types/react-dom@18.3.1)(@types/react@18.3.12)(react-dom@19.0.0-rc-45804af1-20241021(react@19.0.0-rc-45804af1-20241021))(react@19.0.0-rc-45804af1-20241021)
      '@radix-ui/react-compose-refs': 1.1.0(@types/react@18.3.12)(react@19.0.0-rc-45804af1-20241021)
      '@radix-ui/react-context': 1.1.1(@types/react@18.3.12)(react@19.0.0-rc-45804af1-20241021)
      '@radix-ui/react-direction': 1.1.0(@types/react@18.3.12)(react@19.0.0-rc-45804af1-20241021)
      '@radix-ui/react-dismissable-layer': 1.1.1(@types/react-dom@18.3.1)(@types/react@18.3.12)(react-dom@19.0.0-rc-45804af1-20241021(react@19.0.0-rc-45804af1-20241021))(react@19.0.0-rc-45804af1-20241021)
      '@radix-ui/react-focus-guards': 1.1.1(@types/react@18.3.12)(react@19.0.0-rc-45804af1-20241021)
      '@radix-ui/react-focus-scope': 1.1.0(@types/react-dom@18.3.1)(@types/react@18.3.12)(react-dom@19.0.0-rc-45804af1-20241021(react@19.0.0-rc-45804af1-20241021))(react@19.0.0-rc-45804af1-20241021)
      '@radix-ui/react-id': 1.1.0(@types/react@18.3.12)(react@19.0.0-rc-45804af1-20241021)
      '@radix-ui/react-popper': 1.2.0(@types/react-dom@18.3.1)(@types/react@18.3.12)(react-dom@19.0.0-rc-45804af1-20241021(react@19.0.0-rc-45804af1-20241021))(react@19.0.0-rc-45804af1-20241021)
      '@radix-ui/react-portal': 1.1.2(@types/react-dom@18.3.1)(@types/react@18.3.12)(react-dom@19.0.0-rc-45804af1-20241021(react@19.0.0-rc-45804af1-20241021))(react@19.0.0-rc-45804af1-20241021)
      '@radix-ui/react-primitive': 2.0.0(@types/react-dom@18.3.1)(@types/react@18.3.12)(react-dom@19.0.0-rc-45804af1-20241021(react@19.0.0-rc-45804af1-20241021))(react@19.0.0-rc-45804af1-20241021)
      '@radix-ui/react-slot': 1.1.0(@types/react@18.3.12)(react@19.0.0-rc-45804af1-20241021)
      '@radix-ui/react-use-callback-ref': 1.1.0(@types/react@18.3.12)(react@19.0.0-rc-45804af1-20241021)
      '@radix-ui/react-use-controllable-state': 1.1.0(@types/react@18.3.12)(react@19.0.0-rc-45804af1-20241021)
      '@radix-ui/react-use-layout-effect': 1.1.0(@types/react@18.3.12)(react@19.0.0-rc-45804af1-20241021)
      '@radix-ui/react-use-previous': 1.1.0(@types/react@18.3.12)(react@19.0.0-rc-45804af1-20241021)
      '@radix-ui/react-visually-hidden': 1.1.0(@types/react-dom@18.3.1)(@types/react@18.3.12)(react-dom@19.0.0-rc-45804af1-20241021(react@19.0.0-rc-45804af1-20241021))(react@19.0.0-rc-45804af1-20241021)
      aria-hidden: 1.2.4
      react: 19.0.0-rc-45804af1-20241021
      react-dom: 19.0.0-rc-45804af1-20241021(react@19.0.0-rc-45804af1-20241021)
      react-remove-scroll: 2.6.0(@types/react@18.3.12)(react@19.0.0-rc-45804af1-20241021)
    optionalDependencies:
      '@types/react': 18.3.12
      '@types/react-dom': 18.3.1

  '@radix-ui/react-separator@1.1.0(@types/react-dom@18.3.1)(@types/react@18.3.12)(react-dom@19.0.0-rc-45804af1-20241021(react@19.0.0-rc-45804af1-20241021))(react@19.0.0-rc-45804af1-20241021)':
    dependencies:
      '@radix-ui/react-primitive': 2.0.0(@types/react-dom@18.3.1)(@types/react@18.3.12)(react-dom@19.0.0-rc-45804af1-20241021(react@19.0.0-rc-45804af1-20241021))(react@19.0.0-rc-45804af1-20241021)
      react: 19.0.0-rc-45804af1-20241021
      react-dom: 19.0.0-rc-45804af1-20241021(react@19.0.0-rc-45804af1-20241021)
    optionalDependencies:
      '@types/react': 18.3.12
      '@types/react-dom': 18.3.1

  '@radix-ui/react-slot@1.1.0(@types/react@18.3.12)(react@19.0.0-rc-45804af1-20241021)':
    dependencies:
      '@radix-ui/react-compose-refs': 1.1.0(@types/react@18.3.12)(react@19.0.0-rc-45804af1-20241021)
      react: 19.0.0-rc-45804af1-20241021
    optionalDependencies:
      '@types/react': 18.3.12

  '@radix-ui/react-tooltip@1.1.3(@types/react-dom@18.3.1)(@types/react@18.3.12)(react-dom@19.0.0-rc-45804af1-20241021(react@19.0.0-rc-45804af1-20241021))(react@19.0.0-rc-45804af1-20241021)':
    dependencies:
      '@radix-ui/primitive': 1.1.0
      '@radix-ui/react-compose-refs': 1.1.0(@types/react@18.3.12)(react@19.0.0-rc-45804af1-20241021)
      '@radix-ui/react-context': 1.1.1(@types/react@18.3.12)(react@19.0.0-rc-45804af1-20241021)
      '@radix-ui/react-dismissable-layer': 1.1.1(@types/react-dom@18.3.1)(@types/react@18.3.12)(react-dom@19.0.0-rc-45804af1-20241021(react@19.0.0-rc-45804af1-20241021))(react@19.0.0-rc-45804af1-20241021)
      '@radix-ui/react-id': 1.1.0(@types/react@18.3.12)(react@19.0.0-rc-45804af1-20241021)
      '@radix-ui/react-popper': 1.2.0(@types/react-dom@18.3.1)(@types/react@18.3.12)(react-dom@19.0.0-rc-45804af1-20241021(react@19.0.0-rc-45804af1-20241021))(react@19.0.0-rc-45804af1-20241021)
      '@radix-ui/react-portal': 1.1.2(@types/react-dom@18.3.1)(@types/react@18.3.12)(react-dom@19.0.0-rc-45804af1-20241021(react@19.0.0-rc-45804af1-20241021))(react@19.0.0-rc-45804af1-20241021)
      '@radix-ui/react-presence': 1.1.1(@types/react-dom@18.3.1)(@types/react@18.3.12)(react-dom@19.0.0-rc-45804af1-20241021(react@19.0.0-rc-45804af1-20241021))(react@19.0.0-rc-45804af1-20241021)
      '@radix-ui/react-primitive': 2.0.0(@types/react-dom@18.3.1)(@types/react@18.3.12)(react-dom@19.0.0-rc-45804af1-20241021(react@19.0.0-rc-45804af1-20241021))(react@19.0.0-rc-45804af1-20241021)
      '@radix-ui/react-slot': 1.1.0(@types/react@18.3.12)(react@19.0.0-rc-45804af1-20241021)
      '@radix-ui/react-use-controllable-state': 1.1.0(@types/react@18.3.12)(react@19.0.0-rc-45804af1-20241021)
      '@radix-ui/react-visually-hidden': 1.1.0(@types/react-dom@18.3.1)(@types/react@18.3.12)(react-dom@19.0.0-rc-45804af1-20241021(react@19.0.0-rc-45804af1-20241021))(react@19.0.0-rc-45804af1-20241021)
      react: 19.0.0-rc-45804af1-20241021
      react-dom: 19.0.0-rc-45804af1-20241021(react@19.0.0-rc-45804af1-20241021)
    optionalDependencies:
      '@types/react': 18.3.12
      '@types/react-dom': 18.3.1

  '@radix-ui/react-use-callback-ref@1.1.0(@types/react@18.3.12)(react@19.0.0-rc-45804af1-20241021)':
    dependencies:
      react: 19.0.0-rc-45804af1-20241021
    optionalDependencies:
      '@types/react': 18.3.12

  '@radix-ui/react-use-controllable-state@1.1.0(@types/react@18.3.12)(react@19.0.0-rc-45804af1-20241021)':
    dependencies:
      '@radix-ui/react-use-callback-ref': 1.1.0(@types/react@18.3.12)(react@19.0.0-rc-45804af1-20241021)
      react: 19.0.0-rc-45804af1-20241021
    optionalDependencies:
      '@types/react': 18.3.12

  '@radix-ui/react-use-escape-keydown@1.1.0(@types/react@18.3.12)(react@19.0.0-rc-45804af1-20241021)':
    dependencies:
      '@radix-ui/react-use-callback-ref': 1.1.0(@types/react@18.3.12)(react@19.0.0-rc-45804af1-20241021)
      react: 19.0.0-rc-45804af1-20241021
    optionalDependencies:
      '@types/react': 18.3.12

  '@radix-ui/react-use-layout-effect@1.1.0(@types/react@18.3.12)(react@19.0.0-rc-45804af1-20241021)':
    dependencies:
      react: 19.0.0-rc-45804af1-20241021
    optionalDependencies:
      '@types/react': 18.3.12

  '@radix-ui/react-use-previous@1.1.0(@types/react@18.3.12)(react@19.0.0-rc-45804af1-20241021)':
    dependencies:
      react: 19.0.0-rc-45804af1-20241021
    optionalDependencies:
      '@types/react': 18.3.12

  '@radix-ui/react-use-rect@1.1.0(@types/react@18.3.12)(react@19.0.0-rc-45804af1-20241021)':
    dependencies:
      '@radix-ui/rect': 1.1.0
      react: 19.0.0-rc-45804af1-20241021
    optionalDependencies:
      '@types/react': 18.3.12

  '@radix-ui/react-use-size@1.1.0(@types/react@18.3.12)(react@19.0.0-rc-45804af1-20241021)':
    dependencies:
      '@radix-ui/react-use-layout-effect': 1.1.0(@types/react@18.3.12)(react@19.0.0-rc-45804af1-20241021)
      react: 19.0.0-rc-45804af1-20241021
    optionalDependencies:
      '@types/react': 18.3.12

  '@radix-ui/react-visually-hidden@1.1.0(@types/react-dom@18.3.1)(@types/react@18.3.12)(react-dom@19.0.0-rc-45804af1-20241021(react@19.0.0-rc-45804af1-20241021))(react@19.0.0-rc-45804af1-20241021)':
    dependencies:
      '@radix-ui/react-primitive': 2.0.0(@types/react-dom@18.3.1)(@types/react@18.3.12)(react-dom@19.0.0-rc-45804af1-20241021(react@19.0.0-rc-45804af1-20241021))(react@19.0.0-rc-45804af1-20241021)
      react: 19.0.0-rc-45804af1-20241021
      react-dom: 19.0.0-rc-45804af1-20241021(react@19.0.0-rc-45804af1-20241021)
    optionalDependencies:
      '@types/react': 18.3.12
      '@types/react-dom': 18.3.1

  '@radix-ui/rect@1.1.0': {}

  '@rtsao/scc@1.1.0': {}

  '@rushstack/eslint-patch@1.10.4': {}

  '@swc/counter@0.1.3': {}

  '@swc/helpers@0.5.13':
    dependencies:
      tslib: 2.8.0

  '@tailwindcss/typography@0.5.15(tailwindcss@3.4.14)':
    dependencies:
      lodash.castarray: 4.4.0
      lodash.isplainobject: 4.0.6
      lodash.merge: 4.6.2
      postcss-selector-parser: 6.0.10
      tailwindcss: 3.4.14

  '@types/cookie@0.6.0': {}

  '@types/d3-scale@4.0.8':
    dependencies:
      '@types/d3-time': 3.0.3

  '@types/d3-time@3.0.3': {}

  '@types/debug@4.1.12':
    dependencies:
      '@types/ms': 0.7.34

  '@types/diff-match-patch@1.0.36': {}

  '@types/estree-jsx@1.0.5':
    dependencies:
      '@types/estree': 1.0.6

  '@types/estree@1.0.6': {}

  '@types/hast@3.0.4':
    dependencies:
      '@types/unist': 3.0.3

  '@types/json5@0.0.29': {}

  '@types/linkify-it@5.0.0': {}

  '@types/markdown-it@14.1.2':
    dependencies:
      '@types/linkify-it': 5.0.0
      '@types/mdurl': 2.0.0

  '@types/mdast@4.0.4':
    dependencies:
      '@types/unist': 3.0.3

  '@types/mdurl@2.0.0': {}

  '@types/ms@0.7.34': {}

  '@types/node@22.9.0':
    dependencies:
      undici-types: 6.19.8

  '@types/pdf-parse@1.1.4': {}

  '@types/pg@8.11.6':
    dependencies:
      '@types/node': 22.9.0
      pg-protocol: 1.7.0
      pg-types: 4.0.2

  '@types/prop-types@15.7.13': {}

  '@types/react-dom@18.3.1':
    dependencies:
      '@types/react': 18.3.12

  '@types/react@18.3.12':
    dependencies:
      '@types/prop-types': 15.7.13
      csstype: 3.1.3

  '@types/unist@2.0.11': {}

  '@types/unist@3.0.3': {}

  '@typescript-eslint/parser@7.2.0(eslint@8.57.1)(typescript@5.6.3)':
    dependencies:
      '@typescript-eslint/scope-manager': 7.2.0
      '@typescript-eslint/types': 7.2.0
      '@typescript-eslint/typescript-estree': 7.2.0(typescript@5.6.3)
      '@typescript-eslint/visitor-keys': 7.2.0
      debug: 4.3.7
      eslint: 8.57.1
    optionalDependencies:
      typescript: 5.6.3
    transitivePeerDependencies:
      - supports-color

  '@typescript-eslint/scope-manager@7.2.0':
    dependencies:
      '@typescript-eslint/types': 7.2.0
      '@typescript-eslint/visitor-keys': 7.2.0

  '@typescript-eslint/types@7.2.0': {}

  '@typescript-eslint/typescript-estree@7.2.0(typescript@5.6.3)':
    dependencies:
      '@typescript-eslint/types': 7.2.0
      '@typescript-eslint/visitor-keys': 7.2.0
      debug: 4.3.7
      globby: 11.1.0
      is-glob: 4.0.3
      minimatch: 9.0.3
      semver: 7.6.3
      ts-api-utils: 1.3.0(typescript@5.6.3)
    optionalDependencies:
      typescript: 5.6.3
    transitivePeerDependencies:
      - supports-color

  '@typescript-eslint/visitor-keys@7.2.0':
    dependencies:
      '@typescript-eslint/types': 7.2.0
      eslint-visitor-keys: 3.4.3

  '@ungap/structured-clone@1.2.0': {}

  '@upstash/redis@1.34.3':
    dependencies:
      crypto-js: 4.2.0

  '@vercel/analytics@1.3.2(next@15.0.3-canary.2(@opentelemetry/api@1.9.0)(react-dom@19.0.0-rc-45804af1-20241021(react@19.0.0-rc-45804af1-20241021))(react@19.0.0-rc-45804af1-20241021))(react@19.0.0-rc-45804af1-20241021)':
    dependencies:
      server-only: 0.0.1
    optionalDependencies:
      next: 15.0.3-canary.2(@opentelemetry/api@1.9.0)(react-dom@19.0.0-rc-45804af1-20241021(react@19.0.0-rc-45804af1-20241021))(react@19.0.0-rc-45804af1-20241021)
      react: 19.0.0-rc-45804af1-20241021

  '@vercel/blob@0.24.1':
    dependencies:
      async-retry: 1.3.3
      bytes: 3.1.2
      is-buffer: 2.0.5
      undici: 5.28.4

  '@vercel/functions@1.5.0': {}

  '@vercel/kv@3.0.0':
    dependencies:
      '@upstash/redis': 1.34.3

  '@vercel/postgres@0.10.0':
    dependencies:
      '@neondatabase/serverless': 0.9.5
      bufferutil: 4.0.8
      ws: 8.18.0(bufferutil@4.0.8)
    transitivePeerDependencies:
      - utf-8-validate

  acorn-jsx@5.3.2(acorn@8.14.0):
    dependencies:
      acorn: 8.14.0

  acorn@8.14.0: {}

  ai@4.0.10(react@19.0.0-rc-45804af1-20241021)(zod@3.23.8):
    dependencies:
      '@ai-sdk/provider': 1.0.1
      '@ai-sdk/provider-utils': 2.0.2(zod@3.23.8)
      '@ai-sdk/react': 1.0.3(react@19.0.0-rc-45804af1-20241021)(zod@3.23.8)
      '@ai-sdk/ui-utils': 1.0.2(zod@3.23.8)
      '@opentelemetry/api': 1.9.0
      jsondiffpatch: 0.6.0
      zod-to-json-schema: 3.23.5(zod@3.23.8)
    optionalDependencies:
      react: 19.0.0-rc-45804af1-20241021
      zod: 3.23.8

  ajv@6.12.6:
    dependencies:
      fast-deep-equal: 3.1.3
      fast-json-stable-stringify: 2.1.0
      json-schema-traverse: 0.4.1
      uri-js: 4.4.1

  ansi-regex@5.0.1: {}

  ansi-regex@6.1.0: {}

  ansi-styles@4.3.0:
    dependencies:
      color-convert: 2.0.1

  ansi-styles@6.2.1: {}

  any-promise@1.3.0: {}

  anymatch@3.1.3:
    dependencies:
      normalize-path: 3.0.0
      picomatch: 2.3.1

  arg@5.0.2: {}

  argparse@2.0.1: {}

  aria-hidden@1.2.4:
    dependencies:
      tslib: 2.8.0

  aria-query@5.3.2: {}

  array-buffer-byte-length@1.0.1:
    dependencies:
      call-bind: 1.0.7
      is-array-buffer: 3.0.4

  array-includes@3.1.8:
    dependencies:
      call-bind: 1.0.7
      define-properties: 1.2.1
      es-abstract: 1.23.3
      es-object-atoms: 1.0.0
      get-intrinsic: 1.2.4
      is-string: 1.0.7

  array-union@2.1.0: {}

  array.prototype.findlast@1.2.5:
    dependencies:
      call-bind: 1.0.7
      define-properties: 1.2.1
      es-abstract: 1.23.3
      es-errors: 1.3.0
      es-object-atoms: 1.0.0
      es-shim-unscopables: 1.0.2

  array.prototype.findlastindex@1.2.5:
    dependencies:
      call-bind: 1.0.7
      define-properties: 1.2.1
      es-abstract: 1.23.3
      es-errors: 1.3.0
      es-object-atoms: 1.0.0
      es-shim-unscopables: 1.0.2

  array.prototype.flat@1.3.2:
    dependencies:
      call-bind: 1.0.7
      define-properties: 1.2.1
      es-abstract: 1.23.3
      es-shim-unscopables: 1.0.2

  array.prototype.flatmap@1.3.2:
    dependencies:
      call-bind: 1.0.7
      define-properties: 1.2.1
      es-abstract: 1.23.3
      es-shim-unscopables: 1.0.2

  array.prototype.tosorted@1.1.4:
    dependencies:
      call-bind: 1.0.7
      define-properties: 1.2.1
      es-abstract: 1.23.3
      es-errors: 1.3.0
      es-shim-unscopables: 1.0.2

  arraybuffer.prototype.slice@1.0.3:
    dependencies:
      array-buffer-byte-length: 1.0.1
      call-bind: 1.0.7
      define-properties: 1.2.1
      es-abstract: 1.23.3
      es-errors: 1.3.0
      get-intrinsic: 1.2.4
      is-array-buffer: 3.0.4
      is-shared-array-buffer: 1.0.3

  ast-types-flow@0.0.8: {}

  async-retry@1.3.3:
    dependencies:
      retry: 0.13.1

  available-typed-arrays@1.0.7:
    dependencies:
      possible-typed-array-names: 1.0.0

  axe-core@4.10.2: {}

  axobject-query@4.1.0: {}

  bail@2.0.2: {}

  balanced-match@1.0.2: {}

  bcrypt-ts@5.0.2: {}

  binary-extensions@2.3.0: {}

  brace-expansion@1.1.11:
    dependencies:
      balanced-match: 1.0.2
      concat-map: 0.0.1

  brace-expansion@2.0.1:
    dependencies:
      balanced-match: 1.0.2

  braces@3.0.3:
    dependencies:
      fill-range: 7.1.1

  buffer-from@1.1.2: {}

  bufferutil@4.0.8:
    dependencies:
      node-gyp-build: 4.8.2

  busboy@1.6.0:
    dependencies:
      streamsearch: 1.1.0

  bytes@3.1.2: {}

  call-bind@1.0.7:
    dependencies:
      es-define-property: 1.0.0
      es-errors: 1.3.0
      function-bind: 1.1.2
      get-intrinsic: 1.2.4
      set-function-length: 1.2.2

  callsites@3.1.0: {}

  camelcase-css@2.0.1: {}

  caniuse-lite@1.0.30001673: {}

  ccount@2.0.1: {}

  chalk@4.1.2:
    dependencies:
      ansi-styles: 4.3.0
      supports-color: 7.2.0

  chalk@5.3.0: {}

  character-entities-html4@2.1.0: {}

  character-entities-legacy@3.0.0: {}

  character-entities@2.0.2: {}

  character-reference-invalid@2.0.1: {}

  chokidar@3.6.0:
    dependencies:
      anymatch: 3.1.3
      braces: 3.0.3
      glob-parent: 5.1.2
      is-binary-path: 2.1.0
      is-glob: 4.0.3
      normalize-path: 3.0.0
      readdirp: 3.6.0
    optionalDependencies:
      fsevents: 2.3.3

  class-variance-authority@0.7.0:
    dependencies:
      clsx: 2.0.0

  classnames@2.5.1: {}

  client-only@0.0.1: {}

  clsx@2.0.0: {}

  clsx@2.1.1: {}

  codemirror@6.0.1(@lezer/common@1.2.3):
    dependencies:
      '@codemirror/autocomplete': 6.18.3(@codemirror/language@6.10.6)(@codemirror/state@6.5.0)(@codemirror/view@6.35.3)(@lezer/common@1.2.3)
      '@codemirror/commands': 6.7.1
      '@codemirror/language': 6.10.6
      '@codemirror/lint': 6.8.4
      '@codemirror/search': 6.5.8
      '@codemirror/state': 6.5.0
      '@codemirror/view': 6.35.3
    transitivePeerDependencies:
      - '@lezer/common'

  color-convert@2.0.1:
    dependencies:
      color-name: 1.1.4

  color-name@1.1.4: {}

  color-string@1.9.1:
    dependencies:
      color-name: 1.1.4
      simple-swizzle: 0.2.2
    optional: true

  color@4.2.3:
    dependencies:
      color-convert: 2.0.1
      color-string: 1.9.1
    optional: true

  comma-separated-tokens@2.0.3: {}

  commander@4.1.1: {}

  concat-map@0.0.1: {}

  cookie@0.7.1: {}

  crelt@1.0.6: {}

  cross-spawn@7.0.3:
    dependencies:
      path-key: 3.1.1
      shebang-command: 2.0.0
      which: 2.0.2

  crypto-js@4.2.0: {}

  cssesc@3.0.0: {}

  csstype@3.1.3: {}

  damerau-levenshtein@1.0.8: {}

  data-view-buffer@1.0.1:
    dependencies:
      call-bind: 1.0.7
      es-errors: 1.3.0
      is-data-view: 1.0.1

  data-view-byte-length@1.0.1:
    dependencies:
      call-bind: 1.0.7
      es-errors: 1.3.0
      is-data-view: 1.0.1

  data-view-byte-offset@1.0.0:
    dependencies:
      call-bind: 1.0.7
      es-errors: 1.3.0
      is-data-view: 1.0.1

  date-fns@4.1.0: {}

  debug@3.2.7:
    dependencies:
      ms: 2.1.3

  debug@4.3.7:
    dependencies:
      ms: 2.1.3

  decode-named-character-reference@1.0.2:
    dependencies:
      character-entities: 2.0.2

  deep-is@0.1.4: {}

  define-data-property@1.1.4:
    dependencies:
      es-define-property: 1.0.0
      es-errors: 1.3.0
      gopd: 1.0.1

  define-properties@1.2.1:
    dependencies:
      define-data-property: 1.1.4
      has-property-descriptors: 1.0.2
      object-keys: 1.1.1

  dequal@2.0.3: {}

  detect-libc@2.0.3:
    optional: true

  detect-node-es@1.1.0: {}

  devlop@1.1.0:
    dependencies:
      dequal: 2.0.3

  didyoumean@1.2.2: {}

  diff-match-patch@1.0.5: {}

  dir-glob@3.0.1:
    dependencies:
      path-type: 4.0.0

  dlv@1.1.3: {}

  doctrine@2.1.0:
    dependencies:
      esutils: 2.0.3

  doctrine@3.0.0:
    dependencies:
      esutils: 2.0.3

  dotenv@16.4.5: {}

  drizzle-kit@0.25.0:
    dependencies:
      '@drizzle-team/brocli': 0.10.2
      '@esbuild-kit/esm-loader': 2.6.5
      esbuild: 0.19.12
      esbuild-register: 3.6.0(esbuild@0.19.12)
    transitivePeerDependencies:
      - supports-color

  drizzle-orm@0.34.1(@neondatabase/serverless@0.9.5)(@opentelemetry/api@1.9.0)(@types/pg@8.11.6)(@types/react@18.3.12)(@vercel/postgres@0.10.0)(postgres@3.4.5)(react@19.0.0-rc-45804af1-20241021):
    optionalDependencies:
      '@neondatabase/serverless': 0.9.5
      '@opentelemetry/api': 1.9.0
      '@types/pg': 8.11.6
      '@types/react': 18.3.12
      '@vercel/postgres': 0.10.0
      postgres: 3.4.5
      react: 19.0.0-rc-45804af1-20241021

  eastasianwidth@0.2.0: {}

  emoji-regex@8.0.0: {}

  emoji-regex@9.2.2: {}

  enhanced-resolve@5.17.1:
    dependencies:
      graceful-fs: 4.2.11
      tapable: 2.2.1

  entities@4.5.0: {}

  es-abstract@1.23.3:
    dependencies:
      array-buffer-byte-length: 1.0.1
      arraybuffer.prototype.slice: 1.0.3
      available-typed-arrays: 1.0.7
      call-bind: 1.0.7
      data-view-buffer: 1.0.1
      data-view-byte-length: 1.0.1
      data-view-byte-offset: 1.0.0
      es-define-property: 1.0.0
      es-errors: 1.3.0
      es-object-atoms: 1.0.0
      es-set-tostringtag: 2.0.3
      es-to-primitive: 1.2.1
      function.prototype.name: 1.1.6
      get-intrinsic: 1.2.4
      get-symbol-description: 1.0.2
      globalthis: 1.0.4
      gopd: 1.0.1
      has-property-descriptors: 1.0.2
      has-proto: 1.0.3
      has-symbols: 1.0.3
      hasown: 2.0.2
      internal-slot: 1.0.7
      is-array-buffer: 3.0.4
      is-callable: 1.2.7
      is-data-view: 1.0.1
      is-negative-zero: 2.0.3
      is-regex: 1.1.4
      is-shared-array-buffer: 1.0.3
      is-string: 1.0.7
      is-typed-array: 1.1.13
      is-weakref: 1.0.2
      object-inspect: 1.13.2
      object-keys: 1.1.1
      object.assign: 4.1.5
      regexp.prototype.flags: 1.5.3
      safe-array-concat: 1.1.2
      safe-regex-test: 1.0.3
      string.prototype.trim: 1.2.9
      string.prototype.trimend: 1.0.8
      string.prototype.trimstart: 1.0.8
      typed-array-buffer: 1.0.2
      typed-array-byte-length: 1.0.1
      typed-array-byte-offset: 1.0.2
      typed-array-length: 1.0.6
      unbox-primitive: 1.0.2
      which-typed-array: 1.1.15

  es-define-property@1.0.0:
    dependencies:
      get-intrinsic: 1.2.4

  es-errors@1.3.0: {}

  es-iterator-helpers@1.1.0:
    dependencies:
      call-bind: 1.0.7
      define-properties: 1.2.1
      es-abstract: 1.23.3
      es-errors: 1.3.0
      es-set-tostringtag: 2.0.3
      function-bind: 1.1.2
      get-intrinsic: 1.2.4
      globalthis: 1.0.4
      has-property-descriptors: 1.0.2
      has-proto: 1.0.3
      has-symbols: 1.0.3
      internal-slot: 1.0.7
      iterator.prototype: 1.1.3
      safe-array-concat: 1.1.2

  es-object-atoms@1.0.0:
    dependencies:
      es-errors: 1.3.0

  es-set-tostringtag@2.0.3:
    dependencies:
      get-intrinsic: 1.2.4
      has-tostringtag: 1.0.2
      hasown: 2.0.2

  es-shim-unscopables@1.0.2:
    dependencies:
      hasown: 2.0.2

  es-to-primitive@1.2.1:
    dependencies:
      is-callable: 1.2.7
      is-date-object: 1.0.5
      is-symbol: 1.0.4

  esbuild-register@3.6.0(esbuild@0.19.12):
    dependencies:
      debug: 4.3.7
      esbuild: 0.19.12
    transitivePeerDependencies:
      - supports-color

  esbuild@0.18.20:
    optionalDependencies:
      '@esbuild/android-arm': 0.18.20
      '@esbuild/android-arm64': 0.18.20
      '@esbuild/android-x64': 0.18.20
      '@esbuild/darwin-arm64': 0.18.20
      '@esbuild/darwin-x64': 0.18.20
      '@esbuild/freebsd-arm64': 0.18.20
      '@esbuild/freebsd-x64': 0.18.20
      '@esbuild/linux-arm': 0.18.20
      '@esbuild/linux-arm64': 0.18.20
      '@esbuild/linux-ia32': 0.18.20
      '@esbuild/linux-loong64': 0.18.20
      '@esbuild/linux-mips64el': 0.18.20
      '@esbuild/linux-ppc64': 0.18.20
      '@esbuild/linux-riscv64': 0.18.20
      '@esbuild/linux-s390x': 0.18.20
      '@esbuild/linux-x64': 0.18.20
      '@esbuild/netbsd-x64': 0.18.20
      '@esbuild/openbsd-x64': 0.18.20
      '@esbuild/sunos-x64': 0.18.20
      '@esbuild/win32-arm64': 0.18.20
      '@esbuild/win32-ia32': 0.18.20
      '@esbuild/win32-x64': 0.18.20

  esbuild@0.19.12:
    optionalDependencies:
      '@esbuild/aix-ppc64': 0.19.12
      '@esbuild/android-arm': 0.19.12
      '@esbuild/android-arm64': 0.19.12
      '@esbuild/android-x64': 0.19.12
      '@esbuild/darwin-arm64': 0.19.12
      '@esbuild/darwin-x64': 0.19.12
      '@esbuild/freebsd-arm64': 0.19.12
      '@esbuild/freebsd-x64': 0.19.12
      '@esbuild/linux-arm': 0.19.12
      '@esbuild/linux-arm64': 0.19.12
      '@esbuild/linux-ia32': 0.19.12
      '@esbuild/linux-loong64': 0.19.12
      '@esbuild/linux-mips64el': 0.19.12
      '@esbuild/linux-ppc64': 0.19.12
      '@esbuild/linux-riscv64': 0.19.12
      '@esbuild/linux-s390x': 0.19.12
      '@esbuild/linux-x64': 0.19.12
      '@esbuild/netbsd-x64': 0.19.12
      '@esbuild/openbsd-x64': 0.19.12
      '@esbuild/sunos-x64': 0.19.12
      '@esbuild/win32-arm64': 0.19.12
      '@esbuild/win32-ia32': 0.19.12
      '@esbuild/win32-x64': 0.19.12

  esbuild@0.23.1:
    optionalDependencies:
      '@esbuild/aix-ppc64': 0.23.1
      '@esbuild/android-arm': 0.23.1
      '@esbuild/android-arm64': 0.23.1
      '@esbuild/android-x64': 0.23.1
      '@esbuild/darwin-arm64': 0.23.1
      '@esbuild/darwin-x64': 0.23.1
      '@esbuild/freebsd-arm64': 0.23.1
      '@esbuild/freebsd-x64': 0.23.1
      '@esbuild/linux-arm': 0.23.1
      '@esbuild/linux-arm64': 0.23.1
      '@esbuild/linux-ia32': 0.23.1
      '@esbuild/linux-loong64': 0.23.1
      '@esbuild/linux-mips64el': 0.23.1
      '@esbuild/linux-ppc64': 0.23.1
      '@esbuild/linux-riscv64': 0.23.1
      '@esbuild/linux-s390x': 0.23.1
      '@esbuild/linux-x64': 0.23.1
      '@esbuild/netbsd-x64': 0.23.1
      '@esbuild/openbsd-arm64': 0.23.1
      '@esbuild/openbsd-x64': 0.23.1
      '@esbuild/sunos-x64': 0.23.1
      '@esbuild/win32-arm64': 0.23.1
      '@esbuild/win32-ia32': 0.23.1
      '@esbuild/win32-x64': 0.23.1

  escape-string-regexp@4.0.0: {}

  escape-string-regexp@5.0.0: {}

  eslint-config-next@14.2.5(eslint@8.57.1)(typescript@5.6.3):
    dependencies:
      '@next/eslint-plugin-next': 14.2.5
      '@rushstack/eslint-patch': 1.10.4
      '@typescript-eslint/parser': 7.2.0(eslint@8.57.1)(typescript@5.6.3)
      eslint: 8.57.1
      eslint-import-resolver-node: 0.3.9
      eslint-import-resolver-typescript: 3.6.3(@typescript-eslint/parser@7.2.0(eslint@8.57.1)(typescript@5.6.3))(eslint-import-resolver-node@0.3.9)(eslint-plugin-import@2.31.0)(eslint@8.57.1)
      eslint-plugin-import: 2.31.0(@typescript-eslint/parser@7.2.0(eslint@8.57.1)(typescript@5.6.3))(eslint-import-resolver-typescript@3.6.3)(eslint@8.57.1)
      eslint-plugin-jsx-a11y: 6.10.2(eslint@8.57.1)
      eslint-plugin-react: 7.37.2(eslint@8.57.1)
      eslint-plugin-react-hooks: 5.0.0-canary-7118f5dd7-20230705(eslint@8.57.1)
    optionalDependencies:
      typescript: 5.6.3
    transitivePeerDependencies:
      - eslint-import-resolver-webpack
      - eslint-plugin-import-x
      - supports-color

  eslint-config-prettier@9.1.0(eslint@8.57.1):
    dependencies:
      eslint: 8.57.1

  eslint-import-resolver-node@0.3.9:
    dependencies:
      debug: 3.2.7
      is-core-module: 2.15.1
      resolve: 1.22.8
    transitivePeerDependencies:
      - supports-color

  eslint-import-resolver-typescript@3.6.3(@typescript-eslint/parser@7.2.0(eslint@8.57.1)(typescript@5.6.3))(eslint-import-resolver-node@0.3.9)(eslint-plugin-import@2.31.0)(eslint@8.57.1):
    dependencies:
      '@nolyfill/is-core-module': 1.0.39
      debug: 4.3.7
      enhanced-resolve: 5.17.1
      eslint: 8.57.1
      eslint-module-utils: 2.12.0(@typescript-eslint/parser@7.2.0(eslint@8.57.1)(typescript@5.6.3))(eslint-import-resolver-node@0.3.9)(eslint-import-resolver-typescript@3.6.3)(eslint@8.57.1)
      fast-glob: 3.3.2
      get-tsconfig: 4.8.1
      is-bun-module: 1.2.1
      is-glob: 4.0.3
    optionalDependencies:
      eslint-plugin-import: 2.31.0(@typescript-eslint/parser@7.2.0(eslint@8.57.1)(typescript@5.6.3))(eslint-import-resolver-typescript@3.6.3)(eslint@8.57.1)
    transitivePeerDependencies:
      - '@typescript-eslint/parser'
      - eslint-import-resolver-node
      - eslint-import-resolver-webpack
      - supports-color

  eslint-module-utils@2.12.0(@typescript-eslint/parser@7.2.0(eslint@8.57.1)(typescript@5.6.3))(eslint-import-resolver-node@0.3.9)(eslint-import-resolver-typescript@3.6.3)(eslint@8.57.1):
    dependencies:
      debug: 3.2.7
    optionalDependencies:
      '@typescript-eslint/parser': 7.2.0(eslint@8.57.1)(typescript@5.6.3)
      eslint: 8.57.1
      eslint-import-resolver-node: 0.3.9
      eslint-import-resolver-typescript: 3.6.3(@typescript-eslint/parser@7.2.0(eslint@8.57.1)(typescript@5.6.3))(eslint-import-resolver-node@0.3.9)(eslint-plugin-import@2.31.0)(eslint@8.57.1)
    transitivePeerDependencies:
      - supports-color

  eslint-plugin-import@2.31.0(@typescript-eslint/parser@7.2.0(eslint@8.57.1)(typescript@5.6.3))(eslint-import-resolver-typescript@3.6.3)(eslint@8.57.1):
    dependencies:
      '@rtsao/scc': 1.1.0
      array-includes: 3.1.8
      array.prototype.findlastindex: 1.2.5
      array.prototype.flat: 1.3.2
      array.prototype.flatmap: 1.3.2
      debug: 3.2.7
      doctrine: 2.1.0
      eslint: 8.57.1
      eslint-import-resolver-node: 0.3.9
      eslint-module-utils: 2.12.0(@typescript-eslint/parser@7.2.0(eslint@8.57.1)(typescript@5.6.3))(eslint-import-resolver-node@0.3.9)(eslint-import-resolver-typescript@3.6.3)(eslint@8.57.1)
      hasown: 2.0.2
      is-core-module: 2.15.1
      is-glob: 4.0.3
      minimatch: 3.1.2
      object.fromentries: 2.0.8
      object.groupby: 1.0.3
      object.values: 1.2.0
      semver: 6.3.1
      string.prototype.trimend: 1.0.8
      tsconfig-paths: 3.15.0
    optionalDependencies:
      '@typescript-eslint/parser': 7.2.0(eslint@8.57.1)(typescript@5.6.3)
    transitivePeerDependencies:
      - eslint-import-resolver-typescript
      - eslint-import-resolver-webpack
      - supports-color

  eslint-plugin-jsx-a11y@6.10.2(eslint@8.57.1):
    dependencies:
      aria-query: 5.3.2
      array-includes: 3.1.8
      array.prototype.flatmap: 1.3.2
      ast-types-flow: 0.0.8
      axe-core: 4.10.2
      axobject-query: 4.1.0
      damerau-levenshtein: 1.0.8
      emoji-regex: 9.2.2
      eslint: 8.57.1
      hasown: 2.0.2
      jsx-ast-utils: 3.3.5
      language-tags: 1.0.9
      minimatch: 3.1.2
      object.fromentries: 2.0.8
      safe-regex-test: 1.0.3
      string.prototype.includes: 2.0.1

  eslint-plugin-react-hooks@5.0.0-canary-7118f5dd7-20230705(eslint@8.57.1):
    dependencies:
      eslint: 8.57.1

  eslint-plugin-react@7.37.2(eslint@8.57.1):
    dependencies:
      array-includes: 3.1.8
      array.prototype.findlast: 1.2.5
      array.prototype.flatmap: 1.3.2
      array.prototype.tosorted: 1.1.4
      doctrine: 2.1.0
      es-iterator-helpers: 1.1.0
      eslint: 8.57.1
      estraverse: 5.3.0
      hasown: 2.0.2
      jsx-ast-utils: 3.3.5
      minimatch: 3.1.2
      object.entries: 1.1.8
      object.fromentries: 2.0.8
      object.values: 1.2.0
      prop-types: 15.8.1
      resolve: 2.0.0-next.5
      semver: 6.3.1
      string.prototype.matchall: 4.0.11
      string.prototype.repeat: 1.0.0

  eslint-plugin-tailwindcss@3.17.5(tailwindcss@3.4.14):
    dependencies:
      fast-glob: 3.3.2
      postcss: 8.4.47
      tailwindcss: 3.4.14

  eslint-scope@7.2.2:
    dependencies:
      esrecurse: 4.3.0
      estraverse: 5.3.0

  eslint-visitor-keys@3.4.3: {}

  eslint@8.57.1:
    dependencies:
      '@eslint-community/eslint-utils': 4.4.1(eslint@8.57.1)
      '@eslint-community/regexpp': 4.12.1
      '@eslint/eslintrc': 2.1.4
      '@eslint/js': 8.57.1
      '@humanwhocodes/config-array': 0.13.0
      '@humanwhocodes/module-importer': 1.0.1
      '@nodelib/fs.walk': 1.2.8
      '@ungap/structured-clone': 1.2.0
      ajv: 6.12.6
      chalk: 4.1.2
      cross-spawn: 7.0.3
      debug: 4.3.7
      doctrine: 3.0.0
      escape-string-regexp: 4.0.0
      eslint-scope: 7.2.2
      eslint-visitor-keys: 3.4.3
      espree: 9.6.1
      esquery: 1.6.0
      esutils: 2.0.3
      fast-deep-equal: 3.1.3
      file-entry-cache: 6.0.1
      find-up: 5.0.0
      glob-parent: 6.0.2
      globals: 13.24.0
      graphemer: 1.4.0
      ignore: 5.3.2
      imurmurhash: 0.1.4
      is-glob: 4.0.3
      is-path-inside: 3.0.3
      js-yaml: 4.1.0
      json-stable-stringify-without-jsonify: 1.0.1
      levn: 0.4.1
      lodash.merge: 4.6.2
      minimatch: 3.1.2
      natural-compare: 1.4.0
      optionator: 0.9.4
      strip-ansi: 6.0.1
      text-table: 0.2.0
    transitivePeerDependencies:
      - supports-color

  espree@9.6.1:
    dependencies:
      acorn: 8.14.0
      acorn-jsx: 5.3.2(acorn@8.14.0)
      eslint-visitor-keys: 3.4.3

  esquery@1.6.0:
    dependencies:
      estraverse: 5.3.0

  esrecurse@4.3.0:
    dependencies:
      estraverse: 5.3.0

  estraverse@5.3.0: {}

  estree-util-is-identifier-name@3.0.0: {}

  esutils@2.0.3: {}

  eventsource-parser@3.0.0: {}

  extend@3.0.2: {}

  fast-deep-equal@3.1.3: {}

  fast-glob@3.3.2:
    dependencies:
      '@nodelib/fs.stat': 2.0.5
      '@nodelib/fs.walk': 1.2.8
      glob-parent: 5.1.2
      merge2: 1.4.1
      micromatch: 4.0.8

  fast-json-stable-stringify@2.1.0: {}

  fast-levenshtein@2.0.6: {}

  fastq@1.17.1:
    dependencies:
      reusify: 1.0.4

  file-entry-cache@6.0.1:
    dependencies:
      flat-cache: 3.2.0

  fill-range@7.1.1:
    dependencies:
      to-regex-range: 5.0.1

  find-up@5.0.0:
    dependencies:
      locate-path: 6.0.0
      path-exists: 4.0.0

  flat-cache@3.2.0:
    dependencies:
      flatted: 3.3.1
      keyv: 4.5.4
      rimraf: 3.0.2

  flatted@3.3.1: {}

  for-each@0.3.3:
    dependencies:
      is-callable: 1.2.7

  foreground-child@3.3.0:
    dependencies:
      cross-spawn: 7.0.3
      signal-exit: 4.1.0

  framer-motion@11.11.10(react-dom@19.0.0-rc-45804af1-20241021(react@19.0.0-rc-45804af1-20241021))(react@19.0.0-rc-45804af1-20241021):
    dependencies:
      tslib: 2.8.0
    optionalDependencies:
      react: 19.0.0-rc-45804af1-20241021
      react-dom: 19.0.0-rc-45804af1-20241021(react@19.0.0-rc-45804af1-20241021)

  fs.realpath@1.0.0: {}

  fsevents@2.3.3:
    optional: true

  function-bind@1.1.2: {}

  function.prototype.name@1.1.6:
    dependencies:
      call-bind: 1.0.7
      define-properties: 1.2.1
      es-abstract: 1.23.3
      functions-have-names: 1.2.3

  functions-have-names@1.2.3: {}

  geist@1.3.1(next@15.0.3-canary.2(@opentelemetry/api@1.9.0)(react-dom@19.0.0-rc-45804af1-20241021(react@19.0.0-rc-45804af1-20241021))(react@19.0.0-rc-45804af1-20241021)):
    dependencies:
      next: 15.0.3-canary.2(@opentelemetry/api@1.9.0)(react-dom@19.0.0-rc-45804af1-20241021(react@19.0.0-rc-45804af1-20241021))(react@19.0.0-rc-45804af1-20241021)

  get-intrinsic@1.2.4:
    dependencies:
      es-errors: 1.3.0
      function-bind: 1.1.2
      has-proto: 1.0.3
      has-symbols: 1.0.3
      hasown: 2.0.2

  get-nonce@1.0.1: {}

  get-symbol-description@1.0.2:
    dependencies:
      call-bind: 1.0.7
      es-errors: 1.3.0
      get-intrinsic: 1.2.4

  get-tsconfig@4.8.1:
    dependencies:
      resolve-pkg-maps: 1.0.0

  glob-parent@5.1.2:
    dependencies:
      is-glob: 4.0.3

  glob-parent@6.0.2:
    dependencies:
      is-glob: 4.0.3

  glob@10.3.10:
    dependencies:
      foreground-child: 3.3.0
      jackspeak: 2.3.6
      minimatch: 9.0.5
      minipass: 7.1.2
      path-scurry: 1.11.1

  glob@10.4.5:
    dependencies:
      foreground-child: 3.3.0
      jackspeak: 3.4.3
      minimatch: 9.0.5
      minipass: 7.1.2
      package-json-from-dist: 1.0.1
      path-scurry: 1.11.1

  glob@7.2.3:
    dependencies:
      fs.realpath: 1.0.0
      inflight: 1.0.6
      inherits: 2.0.4
      minimatch: 3.1.2
      once: 1.4.0
      path-is-absolute: 1.0.1

  globals@13.24.0:
    dependencies:
      type-fest: 0.20.2

  globalthis@1.0.4:
    dependencies:
      define-properties: 1.2.1
      gopd: 1.0.1

  globby@11.1.0:
    dependencies:
      array-union: 2.1.0
      dir-glob: 3.0.1
      fast-glob: 3.3.2
      ignore: 5.3.2
      merge2: 1.4.1
      slash: 3.0.0

  gopd@1.0.1:
    dependencies:
      get-intrinsic: 1.2.4

  graceful-fs@4.2.11: {}

  graphemer@1.4.0: {}

  has-bigints@1.0.2: {}

  has-flag@4.0.0: {}

  has-property-descriptors@1.0.2:
    dependencies:
      es-define-property: 1.0.0

  has-proto@1.0.3: {}

  has-symbols@1.0.3: {}

  has-tostringtag@1.0.2:
    dependencies:
      has-symbols: 1.0.3

  hasown@2.0.2:
    dependencies:
      function-bind: 1.1.2

  hast-util-to-jsx-runtime@2.3.2:
    dependencies:
      '@types/estree': 1.0.6
      '@types/hast': 3.0.4
      '@types/unist': 3.0.3
      comma-separated-tokens: 2.0.3
      devlop: 1.1.0
      estree-util-is-identifier-name: 3.0.0
      hast-util-whitespace: 3.0.0
      mdast-util-mdx-expression: 2.0.1
      mdast-util-mdx-jsx: 3.1.3
      mdast-util-mdxjs-esm: 2.0.1
      property-information: 6.5.0
      space-separated-tokens: 2.0.2
      style-to-object: 1.0.8
      unist-util-position: 5.0.0
      vfile-message: 4.0.2
    transitivePeerDependencies:
      - supports-color

  hast-util-whitespace@3.0.0:
    dependencies:
      '@types/hast': 3.0.4

  html-url-attributes@3.0.1: {}

  ignore@5.3.2: {}

  import-fresh@3.3.0:
    dependencies:
      parent-module: 1.0.1
      resolve-from: 4.0.0

  imurmurhash@0.1.4: {}

  inflight@1.0.6:
    dependencies:
      once: 1.4.0
      wrappy: 1.0.2

  inherits@2.0.4: {}

  inline-style-parser@0.2.4: {}

  internal-slot@1.0.7:
    dependencies:
      es-errors: 1.3.0
      hasown: 2.0.2
      side-channel: 1.0.6

  invariant@2.2.4:
    dependencies:
      loose-envify: 1.4.0

  is-alphabetical@2.0.1: {}

  is-alphanumerical@2.0.1:
    dependencies:
      is-alphabetical: 2.0.1
      is-decimal: 2.0.1

  is-array-buffer@3.0.4:
    dependencies:
      call-bind: 1.0.7
      get-intrinsic: 1.2.4

  is-arrayish@0.3.2:
    optional: true

  is-async-function@2.0.0:
    dependencies:
      has-tostringtag: 1.0.2

  is-bigint@1.0.4:
    dependencies:
      has-bigints: 1.0.2

  is-binary-path@2.1.0:
    dependencies:
      binary-extensions: 2.3.0

  is-boolean-object@1.1.2:
    dependencies:
      call-bind: 1.0.7
      has-tostringtag: 1.0.2

  is-buffer@2.0.5: {}

  is-bun-module@1.2.1:
    dependencies:
      semver: 7.6.3

  is-callable@1.2.7: {}

  is-core-module@2.15.1:
    dependencies:
      hasown: 2.0.2

  is-data-view@1.0.1:
    dependencies:
      is-typed-array: 1.1.13

  is-date-object@1.0.5:
    dependencies:
      has-tostringtag: 1.0.2

  is-decimal@2.0.1: {}

  is-extglob@2.1.1: {}

  is-finalizationregistry@1.0.2:
    dependencies:
      call-bind: 1.0.7

  is-fullwidth-code-point@3.0.0: {}

  is-generator-function@1.0.10:
    dependencies:
      has-tostringtag: 1.0.2

  is-glob@4.0.3:
    dependencies:
      is-extglob: 2.1.1

  is-hexadecimal@2.0.1: {}

  is-map@2.0.3: {}

  is-negative-zero@2.0.3: {}

  is-number-object@1.0.7:
    dependencies:
      has-tostringtag: 1.0.2

  is-number@7.0.0: {}

  is-path-inside@3.0.3: {}

  is-plain-obj@4.1.0: {}

  is-regex@1.1.4:
    dependencies:
      call-bind: 1.0.7
      has-tostringtag: 1.0.2

  is-set@2.0.3: {}

  is-shared-array-buffer@1.0.3:
    dependencies:
      call-bind: 1.0.7

  is-string@1.0.7:
    dependencies:
      has-tostringtag: 1.0.2

  is-symbol@1.0.4:
    dependencies:
      has-symbols: 1.0.3

  is-typed-array@1.1.13:
    dependencies:
      which-typed-array: 1.1.15

  is-weakmap@2.0.2: {}

  is-weakref@1.0.2:
    dependencies:
      call-bind: 1.0.7

  is-weakset@2.0.3:
    dependencies:
      call-bind: 1.0.7
      get-intrinsic: 1.2.4

  isarray@2.0.5: {}

  isexe@2.0.0: {}

  iterator.prototype@1.1.3:
    dependencies:
      define-properties: 1.2.1
      get-intrinsic: 1.2.4
      has-symbols: 1.0.3
      reflect.getprototypeof: 1.0.6
      set-function-name: 2.0.2

  jackspeak@2.3.6:
    dependencies:
      '@isaacs/cliui': 8.0.2
    optionalDependencies:
      '@pkgjs/parseargs': 0.11.0

  jackspeak@3.4.3:
    dependencies:
      '@isaacs/cliui': 8.0.2
    optionalDependencies:
      '@pkgjs/parseargs': 0.11.0

  jiti@1.21.6: {}

  jose@5.9.6: {}

  js-tokens@4.0.0: {}

  js-yaml@4.1.0:
    dependencies:
      argparse: 2.0.1

  json-buffer@3.0.1: {}

  json-schema-traverse@0.4.1: {}

  json-schema@0.4.0: {}

  json-stable-stringify-without-jsonify@1.0.1: {}

  json5@1.0.2:
    dependencies:
      minimist: 1.2.8

  jsondiffpatch@0.6.0:
    dependencies:
      '@types/diff-match-patch': 1.0.36
      chalk: 5.3.0
      diff-match-patch: 1.0.5

  jsx-ast-utils@3.3.5:
    dependencies:
      array-includes: 3.1.8
      array.prototype.flat: 1.3.2
      object.assign: 4.1.5
      object.values: 1.2.0

  keyv@4.5.4:
    dependencies:
      json-buffer: 3.0.1

  language-subtag-registry@0.3.23: {}

  language-tags@1.0.9:
    dependencies:
      language-subtag-registry: 0.3.23

  levn@0.4.1:
    dependencies:
      prelude-ls: 1.2.1
      type-check: 0.4.0

  lilconfig@2.1.0: {}

  lilconfig@3.1.2: {}

  lines-and-columns@1.2.4: {}

  linkify-it@5.0.0:
    dependencies:
      uc.micro: 2.1.0

  locate-path@6.0.0:
    dependencies:
      p-locate: 5.0.0

  lodash.castarray@4.4.0: {}

  lodash.debounce@4.0.8: {}

  lodash.isplainobject@4.0.6: {}

  lodash.merge@4.6.2: {}

  longest-streak@3.1.0: {}

  loose-envify@1.4.0:
    dependencies:
      js-tokens: 4.0.0

  lru-cache@10.4.3: {}

  lucide-react@0.446.0(react@19.0.0-rc-45804af1-20241021):
    dependencies:
      react: 19.0.0-rc-45804af1-20241021

  markdown-it@14.1.0:
    dependencies:
      argparse: 2.0.1
      entities: 4.5.0
      linkify-it: 5.0.0
      mdurl: 2.0.0
      punycode.js: 2.3.1
      uc.micro: 2.1.0

  markdown-table@3.0.4: {}

  mdast-util-find-and-replace@3.0.1:
    dependencies:
      '@types/mdast': 4.0.4
      escape-string-regexp: 5.0.0
      unist-util-is: 6.0.0
      unist-util-visit-parents: 6.0.1

  mdast-util-from-markdown@2.0.2:
    dependencies:
      '@types/mdast': 4.0.4
      '@types/unist': 3.0.3
      decode-named-character-reference: 1.0.2
      devlop: 1.1.0
      mdast-util-to-string: 4.0.0
      micromark: 4.0.0
      micromark-util-decode-numeric-character-reference: 2.0.1
      micromark-util-decode-string: 2.0.0
      micromark-util-normalize-identifier: 2.0.0
      micromark-util-symbol: 2.0.0
      micromark-util-types: 2.0.0
      unist-util-stringify-position: 4.0.0
    transitivePeerDependencies:
      - supports-color

  mdast-util-gfm-autolink-literal@2.0.1:
    dependencies:
      '@types/mdast': 4.0.4
      ccount: 2.0.1
      devlop: 1.1.0
      mdast-util-find-and-replace: 3.0.1
      micromark-util-character: 2.1.0

  mdast-util-gfm-footnote@2.0.0:
    dependencies:
      '@types/mdast': 4.0.4
      devlop: 1.1.0
      mdast-util-from-markdown: 2.0.2
      mdast-util-to-markdown: 2.1.0
      micromark-util-normalize-identifier: 2.0.0
    transitivePeerDependencies:
      - supports-color

  mdast-util-gfm-strikethrough@2.0.0:
    dependencies:
      '@types/mdast': 4.0.4
      mdast-util-from-markdown: 2.0.2
      mdast-util-to-markdown: 2.1.0
    transitivePeerDependencies:
      - supports-color

  mdast-util-gfm-table@2.0.0:
    dependencies:
      '@types/mdast': 4.0.4
      devlop: 1.1.0
      markdown-table: 3.0.4
      mdast-util-from-markdown: 2.0.2
      mdast-util-to-markdown: 2.1.0
    transitivePeerDependencies:
      - supports-color

  mdast-util-gfm-task-list-item@2.0.0:
    dependencies:
      '@types/mdast': 4.0.4
      devlop: 1.1.0
      mdast-util-from-markdown: 2.0.2
      mdast-util-to-markdown: 2.1.0
    transitivePeerDependencies:
      - supports-color

  mdast-util-gfm@3.0.0:
    dependencies:
      mdast-util-from-markdown: 2.0.2
      mdast-util-gfm-autolink-literal: 2.0.1
      mdast-util-gfm-footnote: 2.0.0
      mdast-util-gfm-strikethrough: 2.0.0
      mdast-util-gfm-table: 2.0.0
      mdast-util-gfm-task-list-item: 2.0.0
      mdast-util-to-markdown: 2.1.0
    transitivePeerDependencies:
      - supports-color

  mdast-util-mdx-expression@2.0.1:
    dependencies:
      '@types/estree-jsx': 1.0.5
      '@types/hast': 3.0.4
      '@types/mdast': 4.0.4
      devlop: 1.1.0
      mdast-util-from-markdown: 2.0.2
      mdast-util-to-markdown: 2.1.0
    transitivePeerDependencies:
      - supports-color

  mdast-util-mdx-jsx@3.1.3:
    dependencies:
      '@types/estree-jsx': 1.0.5
      '@types/hast': 3.0.4
      '@types/mdast': 4.0.4
      '@types/unist': 3.0.3
      ccount: 2.0.1
      devlop: 1.1.0
      mdast-util-from-markdown: 2.0.2
      mdast-util-to-markdown: 2.1.0
      parse-entities: 4.0.1
      stringify-entities: 4.0.4
      unist-util-stringify-position: 4.0.0
      vfile-message: 4.0.2
    transitivePeerDependencies:
      - supports-color

  mdast-util-mdxjs-esm@2.0.1:
    dependencies:
      '@types/estree-jsx': 1.0.5
      '@types/hast': 3.0.4
      '@types/mdast': 4.0.4
      devlop: 1.1.0
      mdast-util-from-markdown: 2.0.2
      mdast-util-to-markdown: 2.1.0
    transitivePeerDependencies:
      - supports-color

  mdast-util-phrasing@4.1.0:
    dependencies:
      '@types/mdast': 4.0.4
      unist-util-is: 6.0.0

  mdast-util-to-hast@13.2.0:
    dependencies:
      '@types/hast': 3.0.4
      '@types/mdast': 4.0.4
      '@ungap/structured-clone': 1.2.0
      devlop: 1.1.0
      micromark-util-sanitize-uri: 2.0.0
      trim-lines: 3.0.1
      unist-util-position: 5.0.0
      unist-util-visit: 5.0.0
      vfile: 6.0.3

  mdast-util-to-markdown@2.1.0:
    dependencies:
      '@types/mdast': 4.0.4
      '@types/unist': 3.0.3
      longest-streak: 3.1.0
      mdast-util-phrasing: 4.1.0
      mdast-util-to-string: 4.0.0
      micromark-util-decode-string: 2.0.0
      unist-util-visit: 5.0.0
      zwitch: 2.0.4

  mdast-util-to-string@4.0.0:
    dependencies:
      '@types/mdast': 4.0.4

  mdurl@2.0.0: {}

  merge2@1.4.1: {}

  micromark-core-commonmark@2.0.1:
    dependencies:
      decode-named-character-reference: 1.0.2
      devlop: 1.1.0
      micromark-factory-destination: 2.0.0
      micromark-factory-label: 2.0.0
      micromark-factory-space: 2.0.0
      micromark-factory-title: 2.0.0
      micromark-factory-whitespace: 2.0.0
      micromark-util-character: 2.1.0
      micromark-util-chunked: 2.0.0
      micromark-util-classify-character: 2.0.0
      micromark-util-html-tag-name: 2.0.0
      micromark-util-normalize-identifier: 2.0.0
      micromark-util-resolve-all: 2.0.0
      micromark-util-subtokenize: 2.0.1
      micromark-util-symbol: 2.0.0
      micromark-util-types: 2.0.0

  micromark-extension-gfm-autolink-literal@2.1.0:
    dependencies:
      micromark-util-character: 2.1.0
      micromark-util-sanitize-uri: 2.0.0
      micromark-util-symbol: 2.0.0
      micromark-util-types: 2.0.0

  micromark-extension-gfm-footnote@2.1.0:
    dependencies:
      devlop: 1.1.0
      micromark-core-commonmark: 2.0.1
      micromark-factory-space: 2.0.0
      micromark-util-character: 2.1.0
      micromark-util-normalize-identifier: 2.0.0
      micromark-util-sanitize-uri: 2.0.0
      micromark-util-symbol: 2.0.0
      micromark-util-types: 2.0.0

  micromark-extension-gfm-strikethrough@2.1.0:
    dependencies:
      devlop: 1.1.0
      micromark-util-chunked: 2.0.0
      micromark-util-classify-character: 2.0.0
      micromark-util-resolve-all: 2.0.0
      micromark-util-symbol: 2.0.0
      micromark-util-types: 2.0.0

  micromark-extension-gfm-table@2.1.0:
    dependencies:
      devlop: 1.1.0
      micromark-factory-space: 2.0.0
      micromark-util-character: 2.1.0
      micromark-util-symbol: 2.0.0
      micromark-util-types: 2.0.0

  micromark-extension-gfm-tagfilter@2.0.0:
    dependencies:
      micromark-util-types: 2.0.0

  micromark-extension-gfm-task-list-item@2.1.0:
    dependencies:
      devlop: 1.1.0
      micromark-factory-space: 2.0.0
      micromark-util-character: 2.1.0
      micromark-util-symbol: 2.0.0
      micromark-util-types: 2.0.0

  micromark-extension-gfm@3.0.0:
    dependencies:
      micromark-extension-gfm-autolink-literal: 2.1.0
      micromark-extension-gfm-footnote: 2.1.0
      micromark-extension-gfm-strikethrough: 2.1.0
      micromark-extension-gfm-table: 2.1.0
      micromark-extension-gfm-tagfilter: 2.0.0
      micromark-extension-gfm-task-list-item: 2.1.0
      micromark-util-combine-extensions: 2.0.0
      micromark-util-types: 2.0.0

  micromark-factory-destination@2.0.0:
    dependencies:
      micromark-util-character: 2.1.0
      micromark-util-symbol: 2.0.0
      micromark-util-types: 2.0.0

  micromark-factory-label@2.0.0:
    dependencies:
      devlop: 1.1.0
      micromark-util-character: 2.1.0
      micromark-util-symbol: 2.0.0
      micromark-util-types: 2.0.0

  micromark-factory-space@2.0.0:
    dependencies:
      micromark-util-character: 2.1.0
      micromark-util-types: 2.0.0

  micromark-factory-title@2.0.0:
    dependencies:
      micromark-factory-space: 2.0.0
      micromark-util-character: 2.1.0
      micromark-util-symbol: 2.0.0
      micromark-util-types: 2.0.0

  micromark-factory-whitespace@2.0.0:
    dependencies:
      micromark-factory-space: 2.0.0
      micromark-util-character: 2.1.0
      micromark-util-symbol: 2.0.0
      micromark-util-types: 2.0.0

  micromark-util-character@2.1.0:
    dependencies:
      micromark-util-symbol: 2.0.0
      micromark-util-types: 2.0.0

  micromark-util-chunked@2.0.0:
    dependencies:
      micromark-util-symbol: 2.0.0

  micromark-util-classify-character@2.0.0:
    dependencies:
      micromark-util-character: 2.1.0
      micromark-util-symbol: 2.0.0
      micromark-util-types: 2.0.0

  micromark-util-combine-extensions@2.0.0:
    dependencies:
      micromark-util-chunked: 2.0.0
      micromark-util-types: 2.0.0

  micromark-util-decode-numeric-character-reference@2.0.1:
    dependencies:
      micromark-util-symbol: 2.0.0

  micromark-util-decode-string@2.0.0:
    dependencies:
      decode-named-character-reference: 1.0.2
      micromark-util-character: 2.1.0
      micromark-util-decode-numeric-character-reference: 2.0.1
      micromark-util-symbol: 2.0.0

  micromark-util-encode@2.0.0: {}

  micromark-util-html-tag-name@2.0.0: {}

  micromark-util-normalize-identifier@2.0.0:
    dependencies:
      micromark-util-symbol: 2.0.0

  micromark-util-resolve-all@2.0.0:
    dependencies:
      micromark-util-types: 2.0.0

  micromark-util-sanitize-uri@2.0.0:
    dependencies:
      micromark-util-character: 2.1.0
      micromark-util-encode: 2.0.0
      micromark-util-symbol: 2.0.0

  micromark-util-subtokenize@2.0.1:
    dependencies:
      devlop: 1.1.0
      micromark-util-chunked: 2.0.0
      micromark-util-symbol: 2.0.0
      micromark-util-types: 2.0.0

  micromark-util-symbol@2.0.0: {}

  micromark-util-types@2.0.0: {}

  micromark@4.0.0:
    dependencies:
      '@types/debug': 4.1.12
      debug: 4.3.7
      decode-named-character-reference: 1.0.2
      devlop: 1.1.0
      micromark-core-commonmark: 2.0.1
      micromark-factory-space: 2.0.0
      micromark-util-character: 2.1.0
      micromark-util-chunked: 2.0.0
      micromark-util-combine-extensions: 2.0.0
      micromark-util-decode-numeric-character-reference: 2.0.1
      micromark-util-encode: 2.0.0
      micromark-util-normalize-identifier: 2.0.0
      micromark-util-resolve-all: 2.0.0
      micromark-util-sanitize-uri: 2.0.0
      micromark-util-subtokenize: 2.0.1
      micromark-util-symbol: 2.0.0
      micromark-util-types: 2.0.0
    transitivePeerDependencies:
      - supports-color

  micromatch@4.0.8:
    dependencies:
      braces: 3.0.3
      picomatch: 2.3.1

  minimatch@3.1.2:
    dependencies:
      brace-expansion: 1.1.11

  minimatch@9.0.3:
    dependencies:
      brace-expansion: 2.0.1

  minimatch@9.0.5:
    dependencies:
      brace-expansion: 2.0.1

  minimist@1.2.8: {}

  minipass@7.1.2: {}

  ms@2.1.3: {}

  mz@2.7.0:
    dependencies:
      any-promise: 1.3.0
      object-assign: 4.1.1
      thenify-all: 1.6.0

  nanoid@3.3.7: {}

  nanoid@5.0.8: {}

  natural-compare@1.4.0: {}

  next-auth@5.0.0-beta.25(next@15.0.3-canary.2(@opentelemetry/api@1.9.0)(react-dom@19.0.0-rc-45804af1-20241021(react@19.0.0-rc-45804af1-20241021))(react@19.0.0-rc-45804af1-20241021))(react@19.0.0-rc-45804af1-20241021):
    dependencies:
      '@auth/core': 0.37.2
      next: 15.0.3-canary.2(@opentelemetry/api@1.9.0)(react-dom@19.0.0-rc-45804af1-20241021(react@19.0.0-rc-45804af1-20241021))(react@19.0.0-rc-45804af1-20241021)
      react: 19.0.0-rc-45804af1-20241021

  next-themes@0.3.0(react-dom@19.0.0-rc-45804af1-20241021(react@19.0.0-rc-45804af1-20241021))(react@19.0.0-rc-45804af1-20241021):
    dependencies:
      react: 19.0.0-rc-45804af1-20241021
      react-dom: 19.0.0-rc-45804af1-20241021(react@19.0.0-rc-45804af1-20241021)

  next@15.0.3-canary.2(@opentelemetry/api@1.9.0)(react-dom@19.0.0-rc-45804af1-20241021(react@19.0.0-rc-45804af1-20241021))(react@19.0.0-rc-45804af1-20241021):
    dependencies:
      '@next/env': 15.0.3-canary.2
      '@swc/counter': 0.1.3
      '@swc/helpers': 0.5.13
      busboy: 1.6.0
      caniuse-lite: 1.0.30001673
      postcss: 8.4.31
      react: 19.0.0-rc-45804af1-20241021
      react-dom: 19.0.0-rc-45804af1-20241021(react@19.0.0-rc-45804af1-20241021)
      styled-jsx: 5.1.6(react@19.0.0-rc-45804af1-20241021)
    optionalDependencies:
      '@next/swc-darwin-arm64': 15.0.3-canary.2
      '@next/swc-darwin-x64': 15.0.3-canary.2
      '@next/swc-linux-arm64-gnu': 15.0.3-canary.2
      '@next/swc-linux-arm64-musl': 15.0.3-canary.2
      '@next/swc-linux-x64-gnu': 15.0.3-canary.2
      '@next/swc-linux-x64-musl': 15.0.3-canary.2
      '@next/swc-win32-arm64-msvc': 15.0.3-canary.2
      '@next/swc-win32-x64-msvc': 15.0.3-canary.2
      '@opentelemetry/api': 1.9.0
      sharp: 0.33.5
    transitivePeerDependencies:
      - '@babel/core'
      - babel-plugin-macros

  node-gyp-build@4.8.2: {}

  normalize-path@3.0.0: {}

  oauth4webapi@3.1.2: {}

  object-assign@4.1.1: {}

  object-hash@3.0.0: {}

  object-inspect@1.13.2: {}

  object-keys@1.1.1: {}

  object.assign@4.1.5:
    dependencies:
      call-bind: 1.0.7
      define-properties: 1.2.1
      has-symbols: 1.0.3
      object-keys: 1.1.1

  object.entries@1.1.8:
    dependencies:
      call-bind: 1.0.7
      define-properties: 1.2.1
      es-object-atoms: 1.0.0

  object.fromentries@2.0.8:
    dependencies:
      call-bind: 1.0.7
      define-properties: 1.2.1
      es-abstract: 1.23.3
      es-object-atoms: 1.0.0

  object.groupby@1.0.3:
    dependencies:
      call-bind: 1.0.7
      define-properties: 1.2.1
      es-abstract: 1.23.3

  object.values@1.2.0:
    dependencies:
      call-bind: 1.0.7
      define-properties: 1.2.1
      es-object-atoms: 1.0.0

  obuf@1.1.2: {}

  once@1.4.0:
    dependencies:
      wrappy: 1.0.2

  optionator@0.9.4:
    dependencies:
      deep-is: 0.1.4
      fast-levenshtein: 2.0.6
      levn: 0.4.1
      prelude-ls: 1.2.1
      type-check: 0.4.0
      word-wrap: 1.2.5

  orderedmap@2.1.1: {}

  p-limit@3.1.0:
    dependencies:
      yocto-queue: 0.1.0

  p-locate@5.0.0:
    dependencies:
      p-limit: 3.1.0

  package-json-from-dist@1.0.1: {}

  parent-module@1.0.1:
    dependencies:
      callsites: 3.1.0

  parse-entities@4.0.1:
    dependencies:
      '@types/unist': 2.0.11
      character-entities: 2.0.2
      character-entities-legacy: 3.0.0
      character-reference-invalid: 2.0.1
      decode-named-character-reference: 1.0.2
      is-alphanumerical: 2.0.1
      is-decimal: 2.0.1
      is-hexadecimal: 2.0.1

  path-exists@4.0.0: {}

  path-is-absolute@1.0.1: {}

  path-key@3.1.1: {}

  path-parse@1.0.7: {}

  path-scurry@1.11.1:
    dependencies:
      lru-cache: 10.4.3
      minipass: 7.1.2

  path-type@4.0.0: {}

  pg-int8@1.0.1: {}

  pg-numeric@1.0.2: {}

  pg-protocol@1.7.0: {}

  pg-types@4.0.2:
    dependencies:
      pg-int8: 1.0.1
      pg-numeric: 1.0.2
      postgres-array: 3.0.2
      postgres-bytea: 3.0.0
      postgres-date: 2.1.0
      postgres-interval: 3.0.0
      postgres-range: 1.1.4

  picocolors@1.1.1: {}

  picomatch@2.3.1: {}

  pify@2.3.0: {}

  pirates@4.0.6: {}

  possible-typed-array-names@1.0.0: {}

  postcss-import@15.1.0(postcss@8.4.47):
    dependencies:
      postcss: 8.4.47
      postcss-value-parser: 4.2.0
      read-cache: 1.0.0
      resolve: 1.22.8

  postcss-js@4.0.1(postcss@8.4.47):
    dependencies:
      camelcase-css: 2.0.1
      postcss: 8.4.47

  postcss-load-config@4.0.2(postcss@8.4.47):
    dependencies:
      lilconfig: 3.1.2
      yaml: 2.6.0
    optionalDependencies:
      postcss: 8.4.47

  postcss-nested@6.2.0(postcss@8.4.47):
    dependencies:
      postcss: 8.4.47
      postcss-selector-parser: 6.1.2

  postcss-selector-parser@6.0.10:
    dependencies:
      cssesc: 3.0.0
      util-deprecate: 1.0.2

  postcss-selector-parser@6.1.2:
    dependencies:
      cssesc: 3.0.0
      util-deprecate: 1.0.2

  postcss-value-parser@4.2.0: {}

  postcss@8.4.31:
    dependencies:
      nanoid: 3.3.7
      picocolors: 1.1.1
      source-map-js: 1.2.1

  postcss@8.4.47:
    dependencies:
      nanoid: 3.3.7
      picocolors: 1.1.1
      source-map-js: 1.2.1

  postgres-array@3.0.2: {}

  postgres-bytea@3.0.0:
    dependencies:
      obuf: 1.1.2

  postgres-date@2.1.0: {}

  postgres-interval@3.0.0: {}

  postgres-range@1.1.4: {}

  postgres@3.4.5: {}

  preact-render-to-string@5.2.3(preact@10.11.3):
    dependencies:
      preact: 10.11.3
      pretty-format: 3.8.0

  preact@10.11.3: {}

  prelude-ls@1.2.1: {}

  pretty-format@3.8.0: {}

  prop-types@15.8.1:
    dependencies:
      loose-envify: 1.4.0
      object-assign: 4.1.1
      react-is: 16.13.1

  property-information@6.5.0: {}

  prosemirror-commands@1.6.2:
    dependencies:
      prosemirror-model: 1.23.0
      prosemirror-state: 1.4.3
      prosemirror-transform: 1.10.2

  prosemirror-dropcursor@1.8.1:
    dependencies:
      prosemirror-state: 1.4.3
      prosemirror-transform: 1.10.2
      prosemirror-view: 1.35.0

  prosemirror-example-setup@1.2.3:
    dependencies:
      prosemirror-commands: 1.6.2
      prosemirror-dropcursor: 1.8.1
      prosemirror-gapcursor: 1.3.2
      prosemirror-history: 1.4.1
      prosemirror-inputrules: 1.4.0
      prosemirror-keymap: 1.2.2
      prosemirror-menu: 1.2.4
      prosemirror-schema-list: 1.4.1
      prosemirror-state: 1.4.3

  prosemirror-gapcursor@1.3.2:
    dependencies:
      prosemirror-keymap: 1.2.2
      prosemirror-model: 1.23.0
      prosemirror-state: 1.4.3
      prosemirror-view: 1.35.0

  prosemirror-history@1.4.1:
    dependencies:
      prosemirror-state: 1.4.3
      prosemirror-transform: 1.10.2
      prosemirror-view: 1.35.0
      rope-sequence: 1.3.4

  prosemirror-inputrules@1.4.0:
    dependencies:
      prosemirror-state: 1.4.3
      prosemirror-transform: 1.10.2

  prosemirror-keymap@1.2.2:
    dependencies:
      prosemirror-state: 1.4.3
      w3c-keyname: 2.2.8

  prosemirror-markdown@1.13.1:
    dependencies:
      '@types/markdown-it': 14.1.2
      markdown-it: 14.1.0
      prosemirror-model: 1.23.0

  prosemirror-menu@1.2.4:
    dependencies:
      crelt: 1.0.6
      prosemirror-commands: 1.6.2
      prosemirror-history: 1.4.1
      prosemirror-state: 1.4.3

  prosemirror-model@1.23.0:
    dependencies:
      orderedmap: 2.1.1

  prosemirror-schema-basic@1.2.3:
    dependencies:
      prosemirror-model: 1.23.0

  prosemirror-schema-list@1.4.1:
    dependencies:
      prosemirror-model: 1.23.0
      prosemirror-state: 1.4.3
      prosemirror-transform: 1.10.2

  prosemirror-state@1.4.3:
    dependencies:
      prosemirror-model: 1.23.0
      prosemirror-transform: 1.10.2
      prosemirror-view: 1.35.0

  prosemirror-transform@1.10.2:
    dependencies:
      prosemirror-model: 1.23.0

  prosemirror-view@1.35.0:
    dependencies:
      prosemirror-model: 1.23.0
      prosemirror-state: 1.4.3
      prosemirror-transform: 1.10.2

  punycode.js@2.3.1: {}

  punycode@2.3.1: {}

  queue-microtask@1.2.3: {}

  react-dom@19.0.0-rc-45804af1-20241021(react@19.0.0-rc-45804af1-20241021):
    dependencies:
      react: 19.0.0-rc-45804af1-20241021
      scheduler: 0.25.0-rc-45804af1-20241021

  react-is@16.13.1: {}

  react-markdown@9.0.1(@types/react@18.3.12)(react@19.0.0-rc-45804af1-20241021):
    dependencies:
      '@types/hast': 3.0.4
      '@types/react': 18.3.12
      devlop: 1.1.0
      hast-util-to-jsx-runtime: 2.3.2
      html-url-attributes: 3.0.1
      mdast-util-to-hast: 13.2.0
      react: 19.0.0-rc-45804af1-20241021
      remark-parse: 11.0.0
      remark-rehype: 11.1.1
      unified: 11.0.5
      unist-util-visit: 5.0.0
      vfile: 6.0.3
    transitivePeerDependencies:
      - supports-color

  react-remove-scroll-bar@2.3.6(@types/react@18.3.12)(react@19.0.0-rc-45804af1-20241021):
    dependencies:
      react: 19.0.0-rc-45804af1-20241021
      react-style-singleton: 2.2.1(@types/react@18.3.12)(react@19.0.0-rc-45804af1-20241021)
      tslib: 2.8.0
    optionalDependencies:
      '@types/react': 18.3.12

  react-remove-scroll@2.6.0(@types/react@18.3.12)(react@19.0.0-rc-45804af1-20241021):
    dependencies:
      react: 19.0.0-rc-45804af1-20241021
      react-remove-scroll-bar: 2.3.6(@types/react@18.3.12)(react@19.0.0-rc-45804af1-20241021)
      react-style-singleton: 2.2.1(@types/react@18.3.12)(react@19.0.0-rc-45804af1-20241021)
      tslib: 2.8.0
      use-callback-ref: 1.3.2(@types/react@18.3.12)(react@19.0.0-rc-45804af1-20241021)
      use-sidecar: 1.1.2(@types/react@18.3.12)(react@19.0.0-rc-45804af1-20241021)
    optionalDependencies:
      '@types/react': 18.3.12

  react-resizable-panels@2.1.7(react-dom@19.0.0-rc-45804af1-20241021(react@19.0.0-rc-45804af1-20241021))(react@19.0.0-rc-45804af1-20241021):
    dependencies:
      react: 19.0.0-rc-45804af1-20241021
      react-dom: 19.0.0-rc-45804af1-20241021(react@19.0.0-rc-45804af1-20241021)

  react-style-singleton@2.2.1(@types/react@18.3.12)(react@19.0.0-rc-45804af1-20241021):
    dependencies:
      get-nonce: 1.0.1
      invariant: 2.2.4
      react: 19.0.0-rc-45804af1-20241021
      tslib: 2.8.0
    optionalDependencies:
      '@types/react': 18.3.12

  react@19.0.0-rc-45804af1-20241021: {}

  read-cache@1.0.0:
    dependencies:
      pify: 2.3.0

  readdirp@3.6.0:
    dependencies:
      picomatch: 2.3.1

  reflect.getprototypeof@1.0.6:
    dependencies:
      call-bind: 1.0.7
      define-properties: 1.2.1
      es-abstract: 1.23.3
      es-errors: 1.3.0
      get-intrinsic: 1.2.4
      globalthis: 1.0.4
      which-builtin-type: 1.1.4

  regexp.prototype.flags@1.5.3:
    dependencies:
      call-bind: 1.0.7
      define-properties: 1.2.1
      es-errors: 1.3.0
      set-function-name: 2.0.2

  remark-gfm@4.0.0:
    dependencies:
      '@types/mdast': 4.0.4
      mdast-util-gfm: 3.0.0
      micromark-extension-gfm: 3.0.0
      remark-parse: 11.0.0
      remark-stringify: 11.0.0
      unified: 11.0.5
    transitivePeerDependencies:
      - supports-color

  remark-parse@11.0.0:
    dependencies:
      '@types/mdast': 4.0.4
      mdast-util-from-markdown: 2.0.2
      micromark-util-types: 2.0.0
      unified: 11.0.5
    transitivePeerDependencies:
      - supports-color

  remark-rehype@11.1.1:
    dependencies:
      '@types/hast': 3.0.4
      '@types/mdast': 4.0.4
      mdast-util-to-hast: 13.2.0
      unified: 11.0.5
      vfile: 6.0.3

  remark-stringify@11.0.0:
    dependencies:
      '@types/mdast': 4.0.4
      mdast-util-to-markdown: 2.1.0
      unified: 11.0.5

  resolve-from@4.0.0: {}

  resolve-pkg-maps@1.0.0: {}

  resolve@1.22.8:
    dependencies:
      is-core-module: 2.15.1
      path-parse: 1.0.7
      supports-preserve-symlinks-flag: 1.0.0

  resolve@2.0.0-next.5:
    dependencies:
      is-core-module: 2.15.1
      path-parse: 1.0.7
      supports-preserve-symlinks-flag: 1.0.0

  retry@0.13.1: {}

  reusify@1.0.4: {}

  rimraf@3.0.2:
    dependencies:
      glob: 7.2.3

  rope-sequence@1.3.4: {}

  run-parallel@1.2.0:
    dependencies:
      queue-microtask: 1.2.3

  safe-array-concat@1.1.2:
    dependencies:
      call-bind: 1.0.7
      get-intrinsic: 1.2.4
      has-symbols: 1.0.3
      isarray: 2.0.5

  safe-regex-test@1.0.3:
    dependencies:
      call-bind: 1.0.7
      es-errors: 1.3.0
      is-regex: 1.1.4

  scheduler@0.25.0-rc-45804af1-20241021: {}

  secure-json-parse@2.7.0: {}

  semver@6.3.1: {}

  semver@7.6.3: {}

  server-only@0.0.1: {}

  set-function-length@1.2.2:
    dependencies:
      define-data-property: 1.1.4
      es-errors: 1.3.0
      function-bind: 1.1.2
      get-intrinsic: 1.2.4
      gopd: 1.0.1
      has-property-descriptors: 1.0.2

  set-function-name@2.0.2:
    dependencies:
      define-data-property: 1.1.4
      es-errors: 1.3.0
      functions-have-names: 1.2.3
      has-property-descriptors: 1.0.2

  sharp@0.33.5:
    dependencies:
      color: 4.2.3
      detect-libc: 2.0.3
      semver: 7.6.3
    optionalDependencies:
      '@img/sharp-darwin-arm64': 0.33.5
      '@img/sharp-darwin-x64': 0.33.5
      '@img/sharp-libvips-darwin-arm64': 1.0.4
      '@img/sharp-libvips-darwin-x64': 1.0.4
      '@img/sharp-libvips-linux-arm': 1.0.5
      '@img/sharp-libvips-linux-arm64': 1.0.4
      '@img/sharp-libvips-linux-s390x': 1.0.4
      '@img/sharp-libvips-linux-x64': 1.0.4
      '@img/sharp-libvips-linuxmusl-arm64': 1.0.4
      '@img/sharp-libvips-linuxmusl-x64': 1.0.4
      '@img/sharp-linux-arm': 0.33.5
      '@img/sharp-linux-arm64': 0.33.5
      '@img/sharp-linux-s390x': 0.33.5
      '@img/sharp-linux-x64': 0.33.5
      '@img/sharp-linuxmusl-arm64': 0.33.5
      '@img/sharp-linuxmusl-x64': 0.33.5
      '@img/sharp-wasm32': 0.33.5
      '@img/sharp-win32-ia32': 0.33.5
      '@img/sharp-win32-x64': 0.33.5
    optional: true

  shebang-command@2.0.0:
    dependencies:
      shebang-regex: 3.0.0

  shebang-regex@3.0.0: {}

  side-channel@1.0.6:
    dependencies:
      call-bind: 1.0.7
      es-errors: 1.3.0
      get-intrinsic: 1.2.4
      object-inspect: 1.13.2

  signal-exit@4.1.0: {}

  simple-swizzle@0.2.2:
    dependencies:
      is-arrayish: 0.3.2
    optional: true

  slash@3.0.0: {}

  sonner@1.5.0(react-dom@19.0.0-rc-45804af1-20241021(react@19.0.0-rc-45804af1-20241021))(react@19.0.0-rc-45804af1-20241021):
    dependencies:
      react: 19.0.0-rc-45804af1-20241021
      react-dom: 19.0.0-rc-45804af1-20241021(react@19.0.0-rc-45804af1-20241021)

  source-map-js@1.2.1: {}

  source-map-support@0.5.21:
    dependencies:
      buffer-from: 1.1.2
      source-map: 0.6.1

  source-map@0.6.1: {}

  space-separated-tokens@2.0.2: {}

  streamsearch@1.1.0: {}

  string-width@4.2.3:
    dependencies:
      emoji-regex: 8.0.0
      is-fullwidth-code-point: 3.0.0
      strip-ansi: 6.0.1

  string-width@5.1.2:
    dependencies:
      eastasianwidth: 0.2.0
      emoji-regex: 9.2.2
      strip-ansi: 7.1.0

  string.prototype.includes@2.0.1:
    dependencies:
      call-bind: 1.0.7
      define-properties: 1.2.1
      es-abstract: 1.23.3

  string.prototype.matchall@4.0.11:
    dependencies:
      call-bind: 1.0.7
      define-properties: 1.2.1
      es-abstract: 1.23.3
      es-errors: 1.3.0
      es-object-atoms: 1.0.0
      get-intrinsic: 1.2.4
      gopd: 1.0.1
      has-symbols: 1.0.3
      internal-slot: 1.0.7
      regexp.prototype.flags: 1.5.3
      set-function-name: 2.0.2
      side-channel: 1.0.6

  string.prototype.repeat@1.0.0:
    dependencies:
      define-properties: 1.2.1
      es-abstract: 1.23.3

  string.prototype.trim@1.2.9:
    dependencies:
      call-bind: 1.0.7
      define-properties: 1.2.1
      es-abstract: 1.23.3
      es-object-atoms: 1.0.0

  string.prototype.trimend@1.0.8:
    dependencies:
      call-bind: 1.0.7
      define-properties: 1.2.1
      es-object-atoms: 1.0.0

  string.prototype.trimstart@1.0.8:
    dependencies:
      call-bind: 1.0.7
      define-properties: 1.2.1
      es-object-atoms: 1.0.0

  stringify-entities@4.0.4:
    dependencies:
      character-entities-html4: 2.1.0
      character-entities-legacy: 3.0.0

  strip-ansi@6.0.1:
    dependencies:
      ansi-regex: 5.0.1

  strip-ansi@7.1.0:
    dependencies:
      ansi-regex: 6.1.0

  strip-bom@3.0.0: {}

  strip-json-comments@3.1.1: {}

  style-mod@4.1.2: {}

  style-to-object@1.0.8:
    dependencies:
      inline-style-parser: 0.2.4

  styled-jsx@5.1.6(react@19.0.0-rc-45804af1-20241021):
    dependencies:
      client-only: 0.0.1
      react: 19.0.0-rc-45804af1-20241021

  sucrase@3.35.0:
    dependencies:
      '@jridgewell/gen-mapping': 0.3.5
      commander: 4.1.1
      glob: 10.4.5
      lines-and-columns: 1.2.4
      mz: 2.7.0
      pirates: 4.0.6
      ts-interface-checker: 0.1.13

  supports-color@7.2.0:
    dependencies:
      has-flag: 4.0.0

  supports-preserve-symlinks-flag@1.0.0: {}

  swr@2.2.5(react@19.0.0-rc-45804af1-20241021):
    dependencies:
      client-only: 0.0.1
      react: 19.0.0-rc-45804af1-20241021
      use-sync-external-store: 1.2.2(react@19.0.0-rc-45804af1-20241021)

  tailwind-merge@2.5.4: {}

  tailwindcss-animate@1.0.7(tailwindcss@3.4.14):
    dependencies:
      tailwindcss: 3.4.14

  tailwindcss@3.4.14:
    dependencies:
      '@alloc/quick-lru': 5.2.0
      arg: 5.0.2
      chokidar: 3.6.0
      didyoumean: 1.2.2
      dlv: 1.1.3
      fast-glob: 3.3.2
      glob-parent: 6.0.2
      is-glob: 4.0.3
      jiti: 1.21.6
      lilconfig: 2.1.0
      micromatch: 4.0.8
      normalize-path: 3.0.0
      object-hash: 3.0.0
      picocolors: 1.1.1
      postcss: 8.4.47
      postcss-import: 15.1.0(postcss@8.4.47)
      postcss-js: 4.0.1(postcss@8.4.47)
      postcss-load-config: 4.0.2(postcss@8.4.47)
      postcss-nested: 6.2.0(postcss@8.4.47)
      postcss-selector-parser: 6.1.2
      resolve: 1.22.8
      sucrase: 3.35.0
    transitivePeerDependencies:
      - ts-node

  tapable@2.2.1: {}

  text-table@0.2.0: {}

  thenify-all@1.6.0:
    dependencies:
      thenify: 3.3.1

  thenify@3.3.1:
    dependencies:
      any-promise: 1.3.0

  throttleit@2.1.0: {}

  to-regex-range@5.0.1:
    dependencies:
      is-number: 7.0.0

  trim-lines@3.0.1: {}

  trough@2.2.0: {}

  ts-api-utils@1.3.0(typescript@5.6.3):
    dependencies:
      typescript: 5.6.3

  ts-interface-checker@0.1.13: {}

  tsconfig-paths@3.15.0:
    dependencies:
      '@types/json5': 0.0.29
      json5: 1.0.2
      minimist: 1.2.8
      strip-bom: 3.0.0

  tslib@2.8.0: {}

  tsx@4.19.2:
    dependencies:
      esbuild: 0.23.1
      get-tsconfig: 4.8.1
    optionalDependencies:
      fsevents: 2.3.3

  type-check@0.4.0:
    dependencies:
      prelude-ls: 1.2.1

  type-fest@0.20.2: {}

  typed-array-buffer@1.0.2:
    dependencies:
      call-bind: 1.0.7
      es-errors: 1.3.0
      is-typed-array: 1.1.13

  typed-array-byte-length@1.0.1:
    dependencies:
      call-bind: 1.0.7
      for-each: 0.3.3
      gopd: 1.0.1
      has-proto: 1.0.3
      is-typed-array: 1.1.13

  typed-array-byte-offset@1.0.2:
    dependencies:
      available-typed-arrays: 1.0.7
      call-bind: 1.0.7
      for-each: 0.3.3
      gopd: 1.0.1
      has-proto: 1.0.3
      is-typed-array: 1.1.13

  typed-array-length@1.0.6:
    dependencies:
      call-bind: 1.0.7
      for-each: 0.3.3
      gopd: 1.0.1
      has-proto: 1.0.3
      is-typed-array: 1.1.13
      possible-typed-array-names: 1.0.0

  typescript@5.6.3: {}

  uc.micro@2.1.0: {}

  unbox-primitive@1.0.2:
    dependencies:
      call-bind: 1.0.7
      has-bigints: 1.0.2
      has-symbols: 1.0.3
      which-boxed-primitive: 1.0.2

  undici-types@6.19.8: {}

  undici@5.28.4:
    dependencies:
      '@fastify/busboy': 2.1.1

  unified@11.0.5:
    dependencies:
      '@types/unist': 3.0.3
      bail: 2.0.2
      devlop: 1.1.0
      extend: 3.0.2
      is-plain-obj: 4.1.0
      trough: 2.2.0
      vfile: 6.0.3

  unist-util-is@6.0.0:
    dependencies:
      '@types/unist': 3.0.3

  unist-util-position@5.0.0:
    dependencies:
      '@types/unist': 3.0.3

  unist-util-stringify-position@4.0.0:
    dependencies:
      '@types/unist': 3.0.3

  unist-util-visit-parents@6.0.1:
    dependencies:
      '@types/unist': 3.0.3
      unist-util-is: 6.0.0

  unist-util-visit@5.0.0:
    dependencies:
      '@types/unist': 3.0.3
      unist-util-is: 6.0.0
      unist-util-visit-parents: 6.0.1

  uri-js@4.4.1:
    dependencies:
      punycode: 2.3.1

  use-callback-ref@1.3.2(@types/react@18.3.12)(react@19.0.0-rc-45804af1-20241021):
    dependencies:
      react: 19.0.0-rc-45804af1-20241021
      tslib: 2.8.0
    optionalDependencies:
      '@types/react': 18.3.12

  use-sidecar@1.1.2(@types/react@18.3.12)(react@19.0.0-rc-45804af1-20241021):
    dependencies:
      detect-node-es: 1.1.0
      react: 19.0.0-rc-45804af1-20241021
      tslib: 2.8.0
    optionalDependencies:
      '@types/react': 18.3.12

  use-sync-external-store@1.2.2(react@19.0.0-rc-45804af1-20241021):
    dependencies:
      react: 19.0.0-rc-45804af1-20241021

  usehooks-ts@3.1.0(react@19.0.0-rc-45804af1-20241021):
    dependencies:
      lodash.debounce: 4.0.8
      react: 19.0.0-rc-45804af1-20241021

  util-deprecate@1.0.2: {}

  vfile-message@4.0.2:
    dependencies:
      '@types/unist': 3.0.3
      unist-util-stringify-position: 4.0.0

  vfile@6.0.3:
    dependencies:
      '@types/unist': 3.0.3
      vfile-message: 4.0.2

  w3c-keyname@2.2.8: {}

  which-boxed-primitive@1.0.2:
    dependencies:
      is-bigint: 1.0.4
      is-boolean-object: 1.1.2
      is-number-object: 1.0.7
      is-string: 1.0.7
      is-symbol: 1.0.4

  which-builtin-type@1.1.4:
    dependencies:
      function.prototype.name: 1.1.6
      has-tostringtag: 1.0.2
      is-async-function: 2.0.0
      is-date-object: 1.0.5
      is-finalizationregistry: 1.0.2
      is-generator-function: 1.0.10
      is-regex: 1.1.4
      is-weakref: 1.0.2
      isarray: 2.0.5
      which-boxed-primitive: 1.0.2
      which-collection: 1.0.2
      which-typed-array: 1.1.15

  which-collection@1.0.2:
    dependencies:
      is-map: 2.0.3
      is-set: 2.0.3
      is-weakmap: 2.0.2
      is-weakset: 2.0.3

  which-typed-array@1.1.15:
    dependencies:
      available-typed-arrays: 1.0.7
      call-bind: 1.0.7
      for-each: 0.3.3
      gopd: 1.0.1
      has-tostringtag: 1.0.2

  which@2.0.2:
    dependencies:
      isexe: 2.0.0

  word-wrap@1.2.5: {}

  wrap-ansi@7.0.0:
    dependencies:
      ansi-styles: 4.3.0
      string-width: 4.2.3
      strip-ansi: 6.0.1

  wrap-ansi@8.1.0:
    dependencies:
      ansi-styles: 6.2.1
      string-width: 5.1.2
      strip-ansi: 7.1.0

  wrappy@1.0.2: {}

  ws@8.18.0(bufferutil@4.0.8):
    optionalDependencies:
      bufferutil: 4.0.8

  yaml@2.6.0: {}

  yocto-queue@0.1.0: {}

  zod-to-json-schema@3.23.5(zod@3.23.8):
    dependencies:
      zod: 3.23.8

  zod@3.23.8: {}

  zwitch@2.0.4: {}<|MERGE_RESOLUTION|>--- conflicted
+++ resolved
@@ -11,8 +11,6 @@
       '@ai-sdk/openai':
         specifier: 1.0.6
         version: 1.0.6(zod@3.23.8)
-<<<<<<< HEAD
-=======
       '@codemirror/lang-javascript':
         specifier: ^6.2.2
         version: 6.2.2
@@ -28,7 +26,6 @@
       '@codemirror/view':
         specifier: ^6.35.3
         version: 6.35.3
->>>>>>> 9778631d
       '@radix-ui/react-alert-dialog':
         specifier: ^1.1.2
         version: 1.1.2(@types/react-dom@18.3.1)(@types/react@18.3.12)(react-dom@19.0.0-rc-45804af1-20241021(react@19.0.0-rc-45804af1-20241021))(react@19.0.0-rc-45804af1-20241021)
