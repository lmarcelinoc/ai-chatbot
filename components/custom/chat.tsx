--- conflicted
+++ resolved
@@ -3,11 +3,7 @@
 import { Attachment, Message } from 'ai';
 import { useChat } from 'ai/react';
 import { AnimatePresence } from 'framer-motion';
-<<<<<<< HEAD
-import { useRouter } from 'next/navigation';
 import { User } from 'next-auth';
-=======
->>>>>>> d782400c
 import { useState } from 'react';
 import useSWR, { useSWRConfig } from 'swr';
 import { useWindowSize } from 'usehooks-ts';
@@ -52,18 +48,11 @@
     initialMessages,
     onFinish: () => {
       mutate('/api/history');
-<<<<<<< HEAD
-
-      if (user) {
-        router.push(`/chat/${id}`);
-      }
     },
     onError: (error) => {
       if (error.message.startsWith('Too many requests')) {
         setIsDeployDialogOpen(true);
       }
-=======
->>>>>>> d782400c
     },
   });
 
